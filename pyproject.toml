--- conflicted
+++ resolved
@@ -76,26 +76,11 @@
     "requests-oauthlib>=2.0.0",
     "sqlalchemy>=2.0.44",
     "sse-starlette>=3.0.2",
-<<<<<<< HEAD
-    "starlette>=0.47.3,<0.48.0",
-    "typer>=0.17.4",
-    "uvicorn>=0.35.0",
-    "zeroconf>=0.147.0",
-    # CrewAI and OpenAPI support
-    "crewai>=0.80.0",
-    "openapi-spec-validator>=0.7.0",
-    "pyyaml>=6.0.2",
-    # API Documentation parsing support
-    "PyPDF2>=3.0.1",
-    "beautifulsoup4>=4.12.3",
-    "markdown>=3.7",
-=======
     "starlette>=0.48.0",
     "starlette-compress>=1.6.1",
     "typer>=0.19.2",
     "uvicorn>=0.38.0",
     "zeroconf>=0.148.0",
->>>>>>> c821546b
 ]
 
 # ----------------------------------------------------------------
