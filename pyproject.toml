# ----------------------------------------------------------------
# 💡 Build system (PEP 517)
#     - setuptools ≥ 77 gives SPDX licence support (PEP 639)
#     - wheel is needed by most build front-ends
# ----------------------------------------------------------------
[build-system]
requires = ["setuptools>=77", "wheel"]
build-backend = "setuptools.build_meta"

# ----------------------------------------------------------------
# 📦 Core project metadata (PEP 621)
# ----------------------------------------------------------------
[project]
name = "mcp-contextforge-gateway"
version = "0.6.0"
description = "A production-grade MCP Gateway & Proxy built with FastAPI. Supports multi-server registration, virtual server composition, authentication, retry logic, observability, protocol translation, and a unified federated tool catalog."
keywords = ["MCP","API","gateway","proxy","tools",
  "agents","agentic ai","model context protocol","multi-agent","fastapi",
  "json-rpc","sse","websocket","federation","security","authentication"
]
classifiers = [
    "Development Status :: 4 - Beta",
    "Intended Audience :: Developers",
    "Programming Language :: Python :: 3",
    "Programming Language :: Python :: 3.11",
    "Programming Language :: Python :: 3.12",
    "Programming Language :: Python :: 3.13",
    "Framework :: FastAPI",
    "Framework :: AsyncIO",
    "Topic :: Internet :: WWW/HTTP :: WSGI :: Application",
    "Topic :: Software Development :: Libraries :: Application Frameworks"
]
readme = "README.md"
requires-python = ">=3.11,<3.14"

# SPDX licence expression + explicit licence file (PEP 639)
license = "Apache-2.0"
license-files = ["LICENSE"]

# Maintainers
maintainers = [
    {name = "Mihai Criveti", email = "redacted@ibm.com"}
]

# ----------------------------------------------------------------
# Runtime dependencies
# ----------------------------------------------------------------
dependencies = [
    "aiohttp>=3.12.15",
    "alembic>=1.16.5",
    "argon2-cffi>=25.1.0",
    "copier>=9.10.1",
    "cryptography>=45.0.7",
    "fastapi>=0.116.1",
    "filelock>=3.19.1",
    "gunicorn>=23.0.0",
    "httpx>=0.28.1",
    "httpx[http2]>=0.28.1",
    "jinja2>=3.1.6",
    "jq>=1.10.0",
    "jsonpath-ng>=1.7.0",
    "jsonschema>=4.25.1",
    "mcp>=1.13.1",
    "oauthlib>=3.3.1",
    "parse>=1.20.2",
    "psutil>=7.0.0",
    "pydantic>=2.11.7",
    "pydantic[email]>=2.11.7",
    "pydantic-settings>=2.10.1",
    "pyjwt>=2.10.1",
    "python-json-logger>=3.3.0",
    "PyYAML>=6.0.2",
    "requests-oauthlib>=2.0.0",
    "sqlalchemy>=2.0.43",
    "sse-starlette>=3.0.2",
    "starlette>=0.47.3",
    "typer>=0.17.4",
    "uvicorn>=0.35.0",
<<<<<<< HEAD
    "zeroconf>=0.147.0",
    # CrewAI and OpenAPI support
    "crewai>=0.80.0",
    "openapi-spec-validator>=0.7.0",
    "pyyaml>=6.0.2",
=======
    "zeroconf>=0.147.2",
>>>>>>> 8bc25777
]

# ----------------------------------------------------------------
# Optional dependency groups (extras)
# ----------------------------------------------------------------
[project.optional-dependencies]

# Optional dependency groups (runtime)
redis = [
    "redis>=6.4.0",
]

postgres = [
    "psycopg2-binary>=2.9.10",
]

mysql = [
    "pymysql>=1.1.0",
]

# Fuzzing and property-based testing
fuzz = [
    "hypothesis>=6.138.14",
    "pytest-benchmark>=5.1.0",
    "pytest-xdist>=3.8.0",
    "schemathesis>=4.1.4",
]

# Coverage-guided fuzzing (requires clang/libfuzzer)
fuzz-atheris = [
    "atheris>=2.3.0",
]

alembic = [
    "alembic>=1.16.5",
]

# Observability dependencies (optional)
observability = [
    "opentelemetry-api>=1.36.0",
    "opentelemetry-exporter-otlp>=1.36.0",
    "opentelemetry-exporter-otlp-proto-grpc>=1.36.0",
    "opentelemetry-sdk>=1.36.0",
]

# Additional observability backends (optional)
observability-jaeger = [
    "opentelemetry-exporter-jaeger>=1.21.0",
]

observability-zipkin = [
    "opentelemetry-exporter-zipkin>=1.36.0",
]

observability-all = [
    "mcp-contextforge-gateway[observability]>=0.6.0",
    "opentelemetry-exporter-jaeger>=1.21.0",
    "opentelemetry-exporter-zipkin>=1.36.0",
]

# Async SQLite Driver (optional)
aiosqlite = [
    "aiosqlite>=0.21.0",
]

# Async PostgreSQL driver (optional)
asyncpg = [
    "asyncpg>=0.30.0",
]

# Chuck/Chuk MCP Runtime (optional) - External plugin server runtime
# Provides MCP tool decorators, plugin hooks, and multi-transport server support
# Used by: mcpgateway/plugins/framework/external/mcp/server/runtime.py
# Required only if you plan to create external MCP plugin servers
chuck = [
    "chuk-mcp-runtime>=0.6.5",
]

# Optional dependency groups (development)
dev = [
    "aiohttp>=3.12.15",
    "argparse-manpage>=4.7",
    "autoflake>=2.3.1",
    "bandit>=1.8.6",
    "black>=25.1.0",
    "bump2version>=1.0.1",
    "check-manifest>=0.50",
    "chuk-mcp-runtime>=0.6.5",
    "code2flow>=2.5.1",
    "cookiecutter>=2.6.0",
    "coverage>=7.10.6",
    "coverage-badge>=1.1.2",
    "darglint>=1.8.1",
    "dlint>=0.16.0",
    "dodgy>=0.2.1",
    "fawltydeps>=0.20.0",
    "flake8>=7.3.0",
    "gprof2dot>=2025.4.14",
    "importchecker>=3.0",
    "interrogate>=1.7.0",
    "isort>=6.0.1",
    "mypy>=1.17.1",
    "pexpect>=4.9.0",
    "pip-licenses>=5.0.0",
    "pip_audit>=2.9.0",
    "pre-commit>=4.3.0",
    "prospector[with_everything]>=1.17.3",
    "pydocstyle>=6.3.0",
    "pylint>=3.3.8",
    "pylint-pydantic>=0.3.5",
    "pyre-check>=0.9.25",
    "pyrefly>=0.31.1",
    "pyright>=1.1.405",
    "pyroma>=5.0",
    "pyspelling>=2.11",
    "pytest>=8.4.2",
    "pytest-asyncio>=1.1.0",
    "pytest-cov>=6.2.1",
    "pytest-env>=1.1.5",
    "pytest-examples>=0.0.18",
    "pytest-md-report>=0.7.0",
    "pytest-rerunfailures>=16.0.1",
    "pytest-trio>=0.8.0",
    "pytest-xdist>=3.8.0",
    "pytype>=2024.10.11",
    "pyupgrade>=3.20.0",
    "radon>=6.0.1",
    "redis>=6.4.0",
    "ruff>=0.12.12",
    "semgrep>=1.135.0",
    "settings-doc>=4.3.2",
    "snakeviz>=2.2.2",
    "tomlcheck>=0.2.3",
    "tomlkit>=0.13.3",
    "tox>=4.30.2",
    "tox-uv>=1.28.0",
    "twine>=6.2.0",
    "ty>=0.0.1a20",
    "types-tabulate>=0.9.0.20241207",
    "unimport>=1.2.1",
    "uv>=0.8.15",
    "vulture>=2.14",
    "websockets>=15.0.1",
    "yamllint>=1.37.1",
]

# UI Testing
playwright = [
    "playwright>=1.55.0",
    "pytest-html>=4.1.1",
    "pytest-playwright>=0.7.0",
    "pytest-timeout>=2.4.0",
]

# Convenience meta-extras
all = [
    "mcp-contextforge-gateway[redis]>=0.6.0",
]
dev-all = [
    "mcp-contextforge-gateway[redis,dev]>=0.6.0",
]

# --------------------------------------------------------------------
#  Authors and URLs
# --------------------------------------------------------------------
[[project.authors]]
name = "Mihai Criveti"
email = "redacted@ibm.com"

[project.urls]
Homepage = "https://ibm.github.io/mcp-context-forge/"
Documentation = "https://ibm.github.io/mcp-context-forge/"
Repository = "https://github.com/IBM/mcp-context-forge"
"Bug Tracker" = "https://github.com/IBM/mcp-context-forge/issues"
Changelog = "https://github.com/IBM/mcp-context-forge/blob/main/CHANGELOG.md"

# --------------------------------------------------------------------
#  💻 Project scripts (cli entrypoint)
# --------------------------------------------------------------------
[project.scripts]
mcpgateway = "mcpgateway.cli:main"
mcpplugins = "mcpgateway.plugins.tools.cli:main"

# --------------------------------------------------------------------
#  🔧 setuptools-specific configuration
# --------------------------------------------------------------------
[tool.setuptools]
include-package-data = true          # ensure wheels include the data files

# Automatic discovery: keep every package that starts with "mcpgateway"
[tool.setuptools.packages.find]
include = ["mcpgateway*"]
exclude = ["tests*"]

##  Runtime data files  ------------------------------------------------
#  - py.typed  -> advertises inline type hints (PEP 561)
#  - static/*  -> CSS/JS for the admin UI
#  - templates -> Jinja2 templates shipped at runtime
[tool.setuptools.package-data]
mcpgateway = [
  "py.typed",
  "static/*.css",
  "static/*.js",
  "templates/*.html",
  "alembic.ini",
  "alembic/*.py",
  "alembic/*.mako",
  "alembic/*.md",
  "alembic/versions/*.py",
]

# --------------------------------------------------------------------
#  🛠  Tool configurations (black, mypy, etc.)
# --------------------------------------------------------------------
[tool.pytype]
# Directory-specific options:
inputs = ["mcpgateway"]
python_version = "3.11"          # match default runtime

[tool.check-manifest]
ignore = [
    "docs/**",
    "tests/**",
    ".github/**",
    "Makefile",
]

[tool.black]
line-length = 200
target-version = ["py310", "py311", "py312"]
include = "\\.pyi?$"

# isort configuration
# --------------------------------------------------------------------
#  🛠  Async tool configurations (async-test, async-lint, etc.)
# --------------------------------------------------------------------
[tool.ruff]
select = ["F", "E", "W", "B", "ASYNC"]
unfixable = ["B"]  # Never auto-fix critical bugbear warnings

[tool.ruff.flake8-bugbear]
extend-immutable-calls = ["fastapi.Depends", "fastapi.Query"]

[[tool.mypy.overrides]]
module = "tests.*"
disallow_untyped_defs = false

[tool.isort]
###############################################################################
# Core behaviour
###############################################################################
profile                    = "black"      # inherit Black's own import-sorting profile
line_length                = 200          # match Black's custom line length
multi_line_output          = 3            # vertical-hanging-indent style
include_trailing_comma     = true         # keep trailing commas for Black
from_first                 = true         # place all "from ... import ..." before plain "import ..."

###############################################################################
# Section ordering & headings
###############################################################################
sections                   = ["FUTURE", "STDLIB", "THIRDPARTY", "FIRSTPARTY", "LOCALFOLDER"]
import_heading_future      = "Future"       # header above FUTURE imports (if headings enabled)
import_heading_stdlib      = "Standard"     # header for built-in Stdlib imports
import_heading_thirdparty  = "Third-Party"  # header for pip-installed packages
import_heading_firstparty  = "First-Party"  # header for internal 'mcpgateway' code
import_heading_localfolder = "Local"        # header for ad-hoc scripts / tests

###############################################################################
# What belongs where
###############################################################################
known_first_party          = ["mcpgateway"]    # treat "mcpgateway.*" as FIRSTPARTY
known_local_folder         = ["tests", "scripts"]  # treat these folders as LOCALFOLDER
known_third_party          = ["alembic"] # treat "alembic" as THIRDPARTY
# src_paths                = ["src/mcpgateway"]    # uncomment only if package moves under src/

###############################################################################
# Style niceties
###############################################################################
force_sort_within_sections = true         # always alphabetise names inside each block
order_by_type              = false        # don't group imports by "type vs. straight name"
balanced_wrapping          = true         # spread wrapped imports evenly between lines
lines_between_sections     = 1            # exactly one blank line between the five groups
lines_between_types        = 1            # one blank line between 'import X' and 'from X import ...'
no_lines_before            = ["LOCALFOLDER"]  # suppress blank line *before* the LOCALFOLDER block
ensure_newline_before_comments = true     # newline before any inline # comment after an import

###############################################################################
# Ignore junk we never want to touch
###############################################################################
extend_skip                = [
  ".md", ".json", ".yaml", ".yml",
  "dist", "build", ".venv", ".tox",
  "*.tmp", "*.bak",
]
skip_glob                  = ["**/__init__.py"]  # leave namespace init files alone

# ---- Optional CI toggles ----------------------------------------------------
# check_only             = true    # dry-run mode: non-zero exit if files would change
# verbose                = true    # print every file name processed
# case_sensitive         = true    # treat upper/lowercase differences as significant

[tool.mypy]
# Target Python version
python_version = "3.11"

# Full strictness and individual checks
strict = true                           # Enable all strict checks

check_untyped_defs = true              # Type-check the bodies of untyped functions
no_implicit_optional = true            # Require explicit Optional for None default
disallow_untyped_defs = true           # Require type annotations for all functions
disallow_untyped_calls = true          # Disallow calling functions without type info
disallow_any_unimported = true         # Disallow Any from missing imports
warn_return_any = true                 # Warn if a function returns Any
warn_unreachable = true                # Warn about unreachable code
warn_unused_ignores = true             # Warn if a "# type: ignore" is unnecessary
warn_unused_configs = true             # Warn about unused config options
warn_redundant_casts = true            # Warn if a cast does nothing
warn_unused_coroutine = true           # Warn if an unused async coroutine is defined
strict_equality = true                 # Disallow ==/!= between incompatible types

# Output formatting
show_error_codes = true                # Show error codes in output
pretty = true                          # Format output nicely

# Exclude these paths from analysis
exclude = [
  '^build/',
  '^\\.venv/',
  '^\\.mypy_cache/',
]

# Plugins to use with mypy
plugins = ["pydantic.mypy"]              # Enable mypy plugin for Pydantic models

[tool.pytest.ini_options]
minversion = "6.0"
addopts = "-ra -q --cov=mcpgateway --ignore=tests/playwright --ignore=tests/migration"
testpaths = [ "tests",]
asyncio_mode = "auto"
filterwarnings = [
  "ignore:Passing 'msg' argument to .*\\.cancel\\(\\) is deprecated:DeprecationWarning", # From 3rd party libraries
]

# Set environment variables for all tests
env = [
    "MCPGATEWAY_ADMIN_API_ENABLED=true",
    "MCPGATEWAY_UI_ENABLED=true",
    "DATABASE_URL=sqlite:///:memory:",
    "TEST_DATABASE_URL=sqlite:///:memory:"
]

# ===== PLAYWRIGHT-SPECIFIC CONFIGURATIONS =====
# Pytest test markers
markers = [
    "slow: marks tests as slow (deselect with '-m \"not slow\"')",
    "ui: marks tests as UI tests",
    "api: marks tests as API tests",
    "smoke: marks tests as smoke tests for quick validation",
    "e2e: marks tests as end-to-end tests",
    "fuzz: marks tests as fuzz tests (excluded from main test suite)",
    "benchmark: marks tests as performance benchmarks (migration testing)",
]

# Playwright-specific test discovery patterns
python_files = ["test_*.py", "*_test.py"]
python_classes = ["Test*"]
python_functions = ["test_*"]

# Playwright browser configuration (can be overridden via CLI)
# These are custom options that your conftest.py can read
# playwright_browser = "chromium"  # default browser
# playwright_headed = false        # run headless by default
# playwright_slow_mo = 0          # milliseconds delay between actions
# playwright_screenshot = "only-on-failure"
# playwright_video = "retain-on-failure"
# playwright_trace = "retain-on-failure"

# ── fawltydeps ─────────────────────────────────────────────────────
[tool.fawltydeps]
# only parse main pyproject.toml
deps = ["pyproject.toml"]

# ignore 'dev' extras so they won't show up in fawltydeps
ignore_unused = [
  "autoflake",
  "argparse-manpage",
  "bandit",
  "black",
  "bump2version",
  "check-manifest",
  "code2flow",
  "cookiecutter",
  "coverage",
  "coverage-badge",
  "darglint",
  "flake8",
  "fawltydeps",
  "gprof2dot",
  "gunicorn",
  "importchecker",
  "isort",
  "ty",
  "tomlcheck",
  "mypy",
  "pexpect",
  "pip-licenses",
  "pip_audit",
  "pre-commit",
  "pydocstyle",
  "pylint",
  "pylint-pydantic",
  "pyre-check",
  "pyright",
  "pyroma",
  "pyspelling",
  "pytest",
  "pytest-asyncio",
  "pytest-cov",
  "pytest-examples",
  "pytest-md-report",
  "pytest-rerunfailures",
  "pytest-xdist",
  "pytype",
  "radon",
  "ruff",
  "settings-doc",
  "snakeviz",
  "types-tabulate",
  "twine",
  "uvicorn"
]

# --------------------------------------------------------------------
#  🛠  https://github.com/facebook/pyrefly (replaces pyre)
# --------------------------------------------------------------------
[tool.pyrefly]
project-excludes = [
    "**/build/",
    '**/\.venv/',
    '**/\.mypy_cache/',
]
python-version = "3.11.0"

# --------------------------------------------------------------------
#  🧬 mutmut - Mutation testing configuration
# --------------------------------------------------------------------
[tool.mutmut]
paths_to_mutate = ["mcpgateway/"]
tests_dir = ["tests/"]
do_not_mutate = ["mcpgateway/services/gateway_service.py"]
also_copy = ["plugins/", "pyproject.toml", "mutmut_config.py"]

# --------------------------------------------------------------------
#  📊 coverage - Code coverage configuration
# --------------------------------------------------------------------
[tool.coverage.run]
source = ["mcpgateway"]
omit = [
    "*/tests/*",
    "*/test_*.py",
    "*/__init__.py",
    "*/alembic/*",
    "*/version.py"
]<|MERGE_RESOLUTION|>--- conflicted
+++ resolved
@@ -76,15 +76,11 @@
     "starlette>=0.47.3",
     "typer>=0.17.4",
     "uvicorn>=0.35.0",
-<<<<<<< HEAD
     "zeroconf>=0.147.0",
     # CrewAI and OpenAPI support
     "crewai>=0.80.0",
     "openapi-spec-validator>=0.7.0",
     "pyyaml>=6.0.2",
-=======
-    "zeroconf>=0.147.2",
->>>>>>> 8bc25777
 ]
 
 # ----------------------------------------------------------------
