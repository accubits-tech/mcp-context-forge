# -*- coding: utf-8 -*-
"""Location: ./mcpgateway/main.py
Copyright 2025
SPDX-License-Identifier: Apache-2.0
Authors: Mihai Criveti

MCP Gateway - Main FastAPI Application.

This module defines the core FastAPI application for the Model Context Protocol (MCP) Gateway.
It serves as the entry point for handling all HTTP and WebSocket traffic.

Features and Responsibilities:
- Initializes and orchestrates services for tools, resources, prompts, servers, gateways, and roots.
- Supports full MCP protocol operations: initialize, ping, notify, complete, and sample.
- Integrates authentication (JWT and basic), CORS, caching, and middleware.
- Serves a rich Admin UI for managing gateway entities via HTMX-based frontend.
- Exposes routes for JSON-RPC, SSE, and WebSocket transports.
- Manages application lifecycle including startup and graceful shutdown of all services.

Structure:
- Declares routers for MCP protocol operations and administration.
- Registers dependencies (e.g., DB sessions, auth handlers).
- Applies middleware including custom documentation protection.
- Configures resource caching and session registry using pluggable backends.
- Provides OpenAPI metadata and redirect handling depending on UI feature flags.
"""

# Standard
import asyncio
from contextlib import asynccontextmanager
import json
import os as _os  # local alias to avoid collisions
import time
from typing import Any, AsyncIterator, Dict, List, Optional, Union
from urllib.parse import urlparse, urlunparse
import uuid

# Third-Party
<<<<<<< HEAD
from fastapi import APIRouter, Body, Depends, FastAPI, File, HTTPException, Request, status, UploadFile, WebSocket, WebSocketDisconnect
=======
from fastapi import APIRouter, Body, Depends, FastAPI, HTTPException, Query, Request, status, WebSocket, WebSocketDisconnect
>>>>>>> 8bc25777
from fastapi.background import BackgroundTasks
from fastapi.exception_handlers import request_validation_exception_handler as fastapi_default_validation_handler
from fastapi.exceptions import RequestValidationError
from fastapi.middleware.cors import CORSMiddleware
from fastapi.responses import JSONResponse, RedirectResponse, StreamingResponse
from fastapi.staticfiles import StaticFiles
from fastapi.templating import Jinja2Templates
from pydantic import ValidationError
from sqlalchemy import select, text
from sqlalchemy.exc import IntegrityError
from sqlalchemy.orm import Session
from starlette.middleware.base import BaseHTTPMiddleware
from uvicorn.middleware.proxy_headers import ProxyHeadersMiddleware

# First-Party
from mcpgateway import __version__
from mcpgateway.admin import admin_router, set_logging_service
from mcpgateway.auth import get_current_user
from mcpgateway.bootstrap_db import main as bootstrap_db
from mcpgateway.cache import ResourceCache, SessionRegistry
from mcpgateway.config import jsonpath_modifier, settings
from mcpgateway.db import Prompt as DbPrompt
from mcpgateway.db import PromptMetric, refresh_slugs_on_startup, SessionLocal
from mcpgateway.db import Tool as DbTool
from mcpgateway.handlers.sampling import SamplingHandler
from mcpgateway.middleware.rbac import get_current_user_with_permissions, require_permission
from mcpgateway.middleware.security_headers import SecurityHeadersMiddleware
from mcpgateway.middleware.token_scoping import token_scoping_middleware
from mcpgateway.models import InitializeResult, ListResourceTemplatesResult, LogLevel, Root
from mcpgateway.observability import init_telemetry
from mcpgateway.plugins.framework import PluginManager, PluginViolationError
from mcpgateway.routers.well_known import router as well_known_router
from mcpgateway.schemas import (
    A2AAgentCreate,
    A2AAgentRead,
    A2AAgentUpdate,
    GatewayCreate,
    GatewayRead,
    GatewayUpdate,
    JsonPathModifier,
    PromptCreate,
    PromptExecuteArgs,
    PromptRead,
    PromptUpdate,
    ResourceCreate,
    ResourceRead,
    ResourceUpdate,
    RPCRequest,
    ServerCreate,
    ServerRead,
    ServerUpdate,
    TaggedEntity,
    TagInfo,
    ToolCreate,
    ToolRead,
    ToolUpdate,
)
from mcpgateway.services.a2a_service import A2AAgentError, A2AAgentNameConflictError, A2AAgentNotFoundError, A2AAgentService
from mcpgateway.services.completion_service import CompletionService
from mcpgateway.services.export_service import ExportError, ExportService
from mcpgateway.services.gateway_service import GatewayConnectionError, GatewayNameConflictError, GatewayNotFoundError, GatewayService
from mcpgateway.services.import_service import ConflictStrategy, ImportConflictError
from mcpgateway.services.import_service import ImportError as ImportServiceError
from mcpgateway.services.import_service import ImportService, ImportValidationError
from mcpgateway.services.logging_service import LoggingService
from mcpgateway.services.prompt_service import PromptError, PromptNameConflictError, PromptNotFoundError, PromptService
from mcpgateway.services.resource_service import ResourceError, ResourceNotFoundError, ResourceService, ResourceURIConflictError
from mcpgateway.services.root_service import RootService
from mcpgateway.services.server_service import ServerError, ServerNameConflictError, ServerNotFoundError, ServerService
from mcpgateway.services.tag_service import TagService
from mcpgateway.services.tool_service import ToolError, ToolNameConflictError, ToolNotFoundError, ToolService
from mcpgateway.services.openapi_service import OpenAPIService, OpenAPIError, OpenAPIValidationError, OpenAPIParsingError
from mcpgateway.agents.openapi_agent import OpenAPIAgent
from mcpgateway.transports.sse_transport import SSETransport
from mcpgateway.transports.streamablehttp_transport import SessionManagerWrapper, streamable_http_auth
from mcpgateway.utils.db_isready import wait_for_db_ready
from mcpgateway.utils.error_formatter import ErrorFormatter
from mcpgateway.utils.metadata_capture import MetadataCapture
from mcpgateway.utils.passthrough_headers import set_global_passthrough_headers
from mcpgateway.utils.redis_isready import wait_for_redis_ready
from mcpgateway.utils.retry_manager import ResilientHttpClient
from mcpgateway.utils.verify_credentials import require_auth, require_docs_auth_override, verify_jwt_token
from mcpgateway.validation.jsonrpc import JSONRPCError

# Import the admin routes from the new module
from mcpgateway.version import router as version_router

# Initialize logging service first
logging_service = LoggingService()
logger = logging_service.get_logger("mcpgateway")

# Share the logging service with admin module
set_logging_service(logging_service)

# Note: Logging configuration is handled by LoggingService during startup
# Don't use basicConfig here as it conflicts with our dual logging setup

# Wait for database to be ready before creating tables
wait_for_db_ready(max_tries=int(settings.db_max_retries), interval=int(settings.db_retry_interval_ms) / 1000, sync=True)  # Converting ms to s

# Create database tables
try:
    loop = asyncio.get_running_loop()
except RuntimeError:
    asyncio.run(bootstrap_db())
else:
    loop.create_task(bootstrap_db())

# Initialize plugin manager as a singleton (honor env overrides for tests)
_env_flag = _os.getenv("PLUGINS_ENABLED")
if _env_flag is not None:
    _env_enabled = _env_flag.strip().lower() in {"1", "true", "yes", "on"}
    _PLUGINS_ENABLED = _env_enabled
else:
    _PLUGINS_ENABLED = settings.plugins_enabled
_config_file = _os.getenv("PLUGIN_CONFIG_FILE", settings.plugin_config_file)
plugin_manager: PluginManager | None = PluginManager(_config_file) if _PLUGINS_ENABLED else None

# Initialize services
tool_service = ToolService()
resource_service = ResourceService()
prompt_service = PromptService()
gateway_service = GatewayService()
openapi_service = OpenAPIService()
openapi_agent = OpenAPIAgent()
root_service = RootService()
completion_service = CompletionService()
sampling_handler = SamplingHandler()
server_service = ServerService()
tag_service = TagService()
export_service = ExportService()
import_service = ImportService()
# Initialize A2A service only if A2A features are enabled
a2a_service = A2AAgentService() if settings.mcpgateway_a2a_enabled else None

# Initialize session manager for Streamable HTTP transport
streamable_http_session = SessionManagerWrapper()

# Wait for redis to be ready
if settings.cache_type == "redis":
    wait_for_redis_ready(redis_url=settings.redis_url, max_retries=int(settings.redis_max_retries), retry_interval_ms=int(settings.redis_retry_interval_ms), sync=True)

# Initialize session registry
session_registry = SessionRegistry(
    backend=settings.cache_type,
    redis_url=settings.redis_url if settings.cache_type == "redis" else None,
    database_url=settings.database_url if settings.cache_type == "database" else None,
    session_ttl=settings.session_ttl,
    message_ttl=settings.message_ttl,
)


# Helper function for authentication compatibility
def get_user_email(user):
    """Extract email from user object, handling both string and dict formats.

    Args:
        user: User object, can be either a dict (new RBAC format) or string (legacy format)

    Returns:
        str: User email address or 'unknown' if not available

    Examples:
        Test with dictionary user containing email:
        >>> from mcpgateway import main
        >>> user_dict = {'email': 'alice@example.com', 'role': 'admin'}
        >>> main.get_user_email(user_dict)
        'alice@example.com'

        Test with dictionary user without email:
        >>> user_dict_no_email = {'username': 'bob', 'role': 'user'}
        >>> main.get_user_email(user_dict_no_email)
        'unknown'

        Test with string user (legacy format):
        >>> user_string = 'charlie@company.com'
        >>> main.get_user_email(user_string)
        'charlie@company.com'

        Test with None user:
        >>> main.get_user_email(None)
        'unknown'

        Test with empty dictionary:
        >>> main.get_user_email({})
        'unknown'

        Test with integer (non-string, non-dict):
        >>> main.get_user_email(123)
        '123'

        Test with user object having various data types:
        >>> user_complex = {'email': 'david@test.org', 'id': 456, 'active': True}
        >>> main.get_user_email(user_complex)
        'david@test.org'

        Test with empty string user:
        >>> main.get_user_email('')
        'unknown'

        Test with boolean user:
        >>> main.get_user_email(True)
        'True'
        >>> main.get_user_email(False)
        'unknown'
    """
    if isinstance(user, dict):
        return user.get("email", "unknown")
    return str(user) if user else "unknown"


# Initialize cache
resource_cache = ResourceCache(max_size=settings.resource_cache_size, ttl=settings.resource_cache_ttl)


####################
# Startup/Shutdown #
####################
@asynccontextmanager
async def lifespan(_app: FastAPI) -> AsyncIterator[None]:
    """
    Manage the application's startup and shutdown lifecycle.

    The function initialises every core service on entry and then
    shuts them down in reverse order on exit.

    Args:
        _app (FastAPI): FastAPI app

    Yields:
        None

    Raises:
        Exception: Any unhandled error that occurs during service
            initialisation or shutdown is re-raised to the caller.
    """
    # Initialize logging service FIRST to ensure all logging goes to dual output
    await logging_service.initialize()
    logger.info("Starting MCP Gateway services")

    # Initialize observability (Phoenix tracing)
    init_telemetry()
    logger.info("Observability initialized")

    try:
        if plugin_manager:
            await plugin_manager.initialize()
            logger.info(f"Plugin manager initialized with {plugin_manager.plugin_count} plugins")

        if settings.enable_header_passthrough:
            db_gen = get_db()
            db = next(db_gen)  # pylint: disable=stop-iteration-return
            try:
                await set_global_passthrough_headers(db)
            finally:
                db.close()

        await tool_service.initialize()
        await resource_service.initialize()
        await prompt_service.initialize()
        await gateway_service.initialize()
        await root_service.initialize()
        await completion_service.initialize()
        await sampling_handler.initialize()
        await export_service.initialize()
        await import_service.initialize()
        if a2a_service:
            await a2a_service.initialize()
        await resource_cache.initialize()
        await streamable_http_session.initialize()
        refresh_slugs_on_startup()

        # Bootstrap SSO providers from environment configuration
        if settings.sso_enabled:
            try:
                # First-Party
                from mcpgateway.utils.sso_bootstrap import bootstrap_sso_providers  # pylint: disable=import-outside-toplevel

                bootstrap_sso_providers()
                logger.info("SSO providers bootstrapped successfully")
            except Exception as e:
                logger.warning(f"Failed to bootstrap SSO providers: {e}")

        logger.info("All services initialized successfully")

        # Reconfigure uvicorn loggers after startup to capture access logs in dual output
        logging_service.configure_uvicorn_after_startup()

        yield
    except Exception as e:
        logger.error(f"Error during startup: {str(e)}")
        raise
    finally:
        # Shutdown plugin manager
        if plugin_manager:
            try:
                await plugin_manager.shutdown()
                logger.info("Plugin manager shutdown complete")
            except Exception as e:
                logger.error(f"Error shutting down plugin manager: {str(e)}")
        logger.info("Shutting down MCP Gateway services")
        # await stop_streamablehttp()
        # Build service list conditionally
        services_to_shutdown = [
            resource_cache,
            sampling_handler,
            import_service,
            export_service,
            logging_service,
            completion_service,
            root_service,
            gateway_service,
            prompt_service,
            resource_service,
            tool_service,
            streamable_http_session,
        ]

        if a2a_service:
            services_to_shutdown.insert(4, a2a_service)  # Insert after export_service

        for service in services_to_shutdown:
            try:
                await service.shutdown()
            except Exception as e:
                logger.error(f"Error shutting down {service.__class__.__name__}: {str(e)}")
        logger.info("Shutdown complete")


# Initialize FastAPI app
app = FastAPI(
    title=settings.app_name,
    version=__version__,
    description="A FastAPI-based MCP Gateway with federation support",
    root_path=settings.app_root_path,
    lifespan=lifespan,
)


# Global exceptions handlers
@app.exception_handler(ValidationError)
async def validation_exception_handler(_request: Request, exc: ValidationError):
    """Handle Pydantic validation errors globally.

    Intercepts ValidationError exceptions raised anywhere in the application
    and returns a properly formatted JSON error response with detailed
    validation error information.

    Args:
        _request: The FastAPI request object that triggered the validation error.
                  (Unused but required by FastAPI's exception handler interface)
        exc: The Pydantic ValidationError exception containing validation
             failure details.

    Returns:
        JSONResponse: A 422 Unprocessable Entity response with formatted
                      validation error details.

    Examples:
        >>> from pydantic import ValidationError, BaseModel
        >>> from fastapi import Request
        >>> import asyncio
        >>>
        >>> class TestModel(BaseModel):
        ...     name: str
        ...     age: int
        >>>
        >>> # Create a validation error
        >>> try:
        ...     TestModel(name="", age="invalid")
        ... except ValidationError as e:
        ...     # Test our handler
        ...     result = asyncio.run(validation_exception_handler(None, e))
        ...     result.status_code
        422
    """
    return JSONResponse(status_code=422, content=ErrorFormatter.format_validation_error(exc))


@app.exception_handler(RequestValidationError)
async def request_validation_exception_handler(_request: Request, exc: RequestValidationError):
    """Handle FastAPI request validation errors (automatic request parsing).

    This handles ValidationErrors that occur during FastAPI's automatic request
    parsing before the request reaches your endpoint.

    Args:
        _request: The FastAPI request object that triggered validation error.
        exc: The RequestValidationError exception containing failure details.

    Returns:
        JSONResponse: A 422 Unprocessable Entity response with error details.
    """
    if _request.url.path.startswith("/tools"):
        error_details = []

        for error in exc.errors():
            loc = error.get("loc", [])
            msg = error.get("msg", "Unknown error")
            ctx = error.get("ctx", {"error": {}})
            type_ = error.get("type", "value_error")
            # Ensure ctx is JSON serializable
            if isinstance(ctx, dict):
                ctx_serializable = {k: (str(v) if isinstance(v, Exception) else v) for k, v in ctx.items()}
            else:
                ctx_serializable = str(ctx)
            error_detail = {"type": type_, "loc": loc, "msg": msg, "ctx": ctx_serializable}
            error_details.append(error_detail)

        response_content = {"detail": error_details}
        return JSONResponse(status_code=422, content=response_content)
    return await fastapi_default_validation_handler(_request, exc)


@app.exception_handler(IntegrityError)
async def database_exception_handler(_request: Request, exc: IntegrityError):
    """Handle SQLAlchemy database integrity constraint violations globally.

    Intercepts IntegrityError exceptions (e.g., unique constraint violations,
    foreign key constraints) and returns a properly formatted JSON error response.
    This provides consistent error handling for database constraint violations
    across the entire application.

    Args:
        _request: The FastAPI request object that triggered the database error.
                  (Unused but required by FastAPI's exception handler interface)
        exc: The SQLAlchemy IntegrityError exception containing constraint
             violation details.

    Returns:
        JSONResponse: A 409 Conflict response with formatted database error details.

    Examples:
        >>> from sqlalchemy.exc import IntegrityError
        >>> from fastapi import Request
        >>> import asyncio
        >>>
        >>> # Create a mock integrity error
        >>> mock_error = IntegrityError("statement", {}, Exception("duplicate key"))
        >>> result = asyncio.run(database_exception_handler(None, mock_error))
        >>> result.status_code
        409
        >>> # Verify ErrorFormatter.format_database_error is called
        >>> hasattr(result, 'body')
        True
    """
    return JSONResponse(status_code=409, content=ErrorFormatter.format_database_error(exc))


class DocsAuthMiddleware(BaseHTTPMiddleware):
    """
    Middleware to protect FastAPI's auto-generated documentation routes
    (/docs, /redoc, and /openapi.json) using Bearer token authentication.

    If a request to one of these paths is made without a valid token,
    the request is rejected with a 401 or 403 error.

    Note:
        When DOCS_ALLOW_BASIC_AUTH is enabled, Basic Authentication
        is also accepted using BASIC_AUTH_USER and BASIC_AUTH_PASSWORD credentials.
    """

    async def dispatch(self, request: Request, call_next):
        """
        Intercepts incoming requests to check if they are accessing protected documentation routes.
        If so, it requires a valid Bearer token; otherwise, it allows the request to proceed.

        Args:
            request (Request): The incoming HTTP request.
            call_next (Callable): The function to call the next middleware or endpoint.

        Returns:
            Response: Either the standard route response or a 401/403 error response.

        Examples:
            >>> import asyncio
            >>> from unittest.mock import Mock, AsyncMock, patch
            >>> from fastapi import HTTPException
            >>> from fastapi.responses import JSONResponse
            >>>
            >>> # Test unprotected path - should pass through
            >>> middleware = DocsAuthMiddleware(None)
            >>> request = Mock()
            >>> request.url.path = "/api/tools"
            >>> request.headers.get.return_value = None
            >>> call_next = AsyncMock(return_value="response")
            >>>
            >>> result = asyncio.run(middleware.dispatch(request, call_next))
            >>> result
            'response'
            >>>
            >>> # Test that middleware checks protected paths
            >>> request.url.path = "/docs"
            >>> isinstance(middleware, DocsAuthMiddleware)
            True
        """
        protected_paths = ["/docs", "/redoc", "/openapi.json"]

        if any(request.url.path.startswith(p) for p in protected_paths):
            try:
                token = request.headers.get("Authorization")
                cookie_token = request.cookies.get("jwt_token")

                # Use dedicated docs authentication that bypasses global auth settings
                await require_docs_auth_override(token, cookie_token)
            except HTTPException as e:
                return JSONResponse(status_code=e.status_code, content={"detail": e.detail}, headers=e.headers if e.headers else None)

        # Proceed to next middleware or route
        return await call_next(request)


class MCPPathRewriteMiddleware:
    """
    Supports requests like '/servers/<server_id>/mcp' by rewriting the path to '/mcp'.

    - Only rewrites paths ending with '/mcp' but not exactly '/mcp'.
    - Performs authentication before rewriting.
    - Passes rewritten requests to `streamable_http_session`.
    - All other requests are passed through without change.
    """

    def __init__(self, application):
        """
        Initialize the middleware with the ASGI application.

        Args:
            application (Callable): The next ASGI application in the middleware stack.
        """
        self.application = application

    async def __call__(self, scope, receive, send):
        """
        Intercept and potentially rewrite the incoming HTTP request path.

        Args:
            scope (dict): The ASGI connection scope.
            receive (Callable): Awaitable that yields events from the client.
            send (Callable): Awaitable used to send events to the client.

        Examples:
            >>> import asyncio
            >>> from unittest.mock import AsyncMock, patch
            >>>
            >>> # Test non-HTTP request passthrough
            >>> app_mock = AsyncMock()
            >>> middleware = MCPPathRewriteMiddleware(app_mock)
            >>> scope = {"type": "websocket", "path": "/ws"}
            >>> receive = AsyncMock()
            >>> send = AsyncMock()
            >>>
            >>> asyncio.run(middleware(scope, receive, send))
            >>> app_mock.assert_called_once_with(scope, receive, send)
            >>>
            >>> # Test path rewriting for /servers/123/mcp
            >>> app_mock.reset_mock()
            >>> scope = {"type": "http", "path": "/servers/123/mcp"}
            >>> with patch('mcpgateway.main.streamable_http_auth', return_value=True):
            ...     with patch.object(streamable_http_session, 'handle_streamable_http') as mock_handler:
            ...         asyncio.run(middleware(scope, receive, send))
            ...         scope["path"]
            '/mcp'
            >>>
            >>> # Test regular path (no rewrite)
            >>> scope = {"type": "http", "path": "/tools"}
            >>> with patch('mcpgateway.main.streamable_http_auth', return_value=True):
            ...     asyncio.run(middleware(scope, receive, send))
            ...     scope["path"]
            '/tools'
        """
        # Only handle HTTP requests, HTTPS uses scope["type"] == "http" in ASGI
        if scope["type"] != "http":
            await self.application(scope, receive, send)
            return

        # Call auth check first
        auth_ok = await streamable_http_auth(scope, receive, send)
        if not auth_ok:
            return

        original_path = scope.get("path", "")
        scope["modified_path"] = original_path
        if (original_path.endswith("/mcp") and original_path != "/mcp") or (original_path.endswith("/mcp/") and original_path != "/mcp/"):
            # Rewrite path so mounted app at /mcp handles it
            scope["path"] = "/mcp"
            await streamable_http_session.handle_streamable_http(scope, receive, send)
            return
        await self.application(scope, receive, send)


# Configure CORS with environment-aware origins
cors_origins = list(settings.allowed_origins) if settings.allowed_origins else []

# Ensure we never use wildcard in production
if settings.environment == "production" and not cors_origins:
    logger.warning("No CORS origins configured for production environment. CORS will be disabled.")
    cors_origins = []

app.add_middleware(
    CORSMiddleware,
    allow_origins=cors_origins,
    allow_credentials=settings.cors_allow_credentials,
    allow_methods=["GET", "POST", "PUT", "DELETE", "OPTIONS"],
    allow_headers=["*"],
    expose_headers=["Content-Length", "X-Request-ID"],
)


# Add security headers middleware
app.add_middleware(SecurityHeadersMiddleware)

# Add token scoping middleware (only when email auth is enabled)
if settings.email_auth_enabled:
    app.add_middleware(BaseHTTPMiddleware, dispatch=token_scoping_middleware)

# Add custom DocsAuthMiddleware
app.add_middleware(DocsAuthMiddleware)

# Add streamable HTTP middleware for /mcp routes
app.add_middleware(MCPPathRewriteMiddleware)

# Trust all proxies (or lock down with a list of host patterns)
app.add_middleware(ProxyHeadersMiddleware, trusted_hosts="*")


# Set up Jinja2 templates and store in app state for later use
templates = Jinja2Templates(directory=str(settings.templates_dir))
app.state.templates = templates

# Create API routers
protocol_router = APIRouter(prefix="/protocol", tags=["Protocol"])
tool_router = APIRouter(prefix="/tools", tags=["Tools"])
resource_router = APIRouter(prefix="/resources", tags=["Resources"])
prompt_router = APIRouter(prefix="/prompts", tags=["Prompts"])
gateway_router = APIRouter(prefix="/gateways", tags=["Gateways"])
root_router = APIRouter(prefix="/roots", tags=["Roots"])
utility_router = APIRouter(tags=["Utilities"])
server_router = APIRouter(prefix="/servers", tags=["Servers"])
metrics_router = APIRouter(prefix="/metrics", tags=["Metrics"])
tag_router = APIRouter(prefix="/tags", tags=["Tags"])
export_import_router = APIRouter(tags=["Export/Import"])
a2a_router = APIRouter(prefix="/a2a", tags=["A2A Agents"])

# Basic Auth setup


# Database dependency
def get_db():
    """
    Dependency function to provide a database session.

    Yields:
        Session: A SQLAlchemy session object for interacting with the database.

    Ensures:
        The database session is closed after the request completes, even in the case of an exception.

    Examples:
        >>> # Test that get_db returns a generator
        >>> db_gen = get_db()
        >>> hasattr(db_gen, '__next__')
        True
        >>> # Test cleanup happens
        >>> try:
        ...     db = next(db_gen)
        ...     type(db).__name__
        ... finally:
        ...     try:
        ...         next(db_gen)
        ...     except StopIteration:
        ...         pass  # Expected - generator cleanup
        'Session'
    """
    db = SessionLocal()
    try:
        yield db
    finally:
        db.close()


def require_api_key(api_key: str) -> None:
    """Validates the provided API key.

    This function checks if the provided API key matches the expected one
    based on the settings. If the validation fails, it raises an HTTPException
    with a 401 Unauthorized status.

    Args:
        api_key (str): The API key provided by the user or client.

    Raises:
        HTTPException: If the API key is invalid, a 401 Unauthorized error is raised.

    Examples:
        >>> from mcpgateway.config import settings
        >>> settings.auth_required = True
        >>> settings.basic_auth_user = "admin"
        >>> settings.basic_auth_password = "secret"
        >>>
        >>> # Valid API key
        >>> require_api_key("admin:secret")  # Should not raise
        >>>
        >>> # Invalid API key
        >>> try:
        ...     require_api_key("wrong:key")
        ... except HTTPException as e:
        ...     e.status_code
        401
    """
    if settings.auth_required:
        expected = f"{settings.basic_auth_user}:{settings.basic_auth_password}"
        if api_key != expected:
            raise HTTPException(status_code=status.HTTP_401_UNAUTHORIZED, detail="Invalid API key")


async def invalidate_resource_cache(uri: Optional[str] = None) -> None:
    """
    Invalidates the resource cache.

    If a specific URI is provided, only that resource will be removed from the cache.
    If no URI is provided, the entire resource cache will be cleared.

    Args:
        uri (Optional[str]): The URI of the resource to invalidate from the cache. If None, the entire cache is cleared.

    Examples:
        >>> import asyncio
        >>> # Test clearing specific URI from cache
        >>> resource_cache.set("/test/resource", {"content": "test data"})
        >>> resource_cache.get("/test/resource") is not None
        True
        >>> asyncio.run(invalidate_resource_cache("/test/resource"))
        >>> resource_cache.get("/test/resource") is None
        True
        >>>
        >>> # Test clearing entire cache
        >>> resource_cache.set("/resource1", {"content": "data1"})
        >>> resource_cache.set("/resource2", {"content": "data2"})
        >>> asyncio.run(invalidate_resource_cache())
        >>> resource_cache.get("/resource1") is None and resource_cache.get("/resource2") is None
        True
    """
    if uri:
        resource_cache.delete(uri)
    else:
        resource_cache.clear()


def get_protocol_from_request(request: Request) -> str:
    """
    Return "https" or "http" based on:
     1) X-Forwarded-Proto (if set by a proxy)
     2) request.url.scheme  (e.g. when Gunicorn/Uvicorn is terminating TLS)

    Args:
        request (Request): The FastAPI request object.

    Returns:
        str: The protocol used for the request, either "http" or "https".

    Examples:
        Test with X-Forwarded-Proto header (proxy scenario):
        >>> from mcpgateway import main
        >>> from fastapi import Request
        >>> from urllib.parse import urlparse
        >>>
        >>> # Mock request with X-Forwarded-Proto
        >>> scope = {
        ...     'type': 'http',
        ...     'scheme': 'http',
        ...     'headers': [(b'x-forwarded-proto', b'https')],
        ...     'server': ('testserver', 80),
        ...     'path': '/',
        ... }
        >>> req = Request(scope)
        >>> main.get_protocol_from_request(req)
        'https'

        Test with comma-separated X-Forwarded-Proto:
        >>> scope_multi = {
        ...     'type': 'http',
        ...     'scheme': 'http',
        ...     'headers': [(b'x-forwarded-proto', b'https,http')],
        ...     'server': ('testserver', 80),
        ...     'path': '/',
        ... }
        >>> req_multi = Request(scope_multi)
        >>> main.get_protocol_from_request(req_multi)
        'https'

        Test without X-Forwarded-Proto (direct connection):
        >>> scope_direct = {
        ...     'type': 'http',
        ...     'scheme': 'https',
        ...     'headers': [],
        ...     'server': ('testserver', 443),
        ...     'path': '/',
        ... }
        >>> req_direct = Request(scope_direct)
        >>> main.get_protocol_from_request(req_direct)
        'https'

        Test with HTTP direct connection:
        >>> scope_http = {
        ...     'type': 'http',
        ...     'scheme': 'http',
        ...     'headers': [],
        ...     'server': ('testserver', 80),
        ...     'path': '/',
        ... }
        >>> req_http = Request(scope_http)
        >>> main.get_protocol_from_request(req_http)
        'http'
    """
    forwarded = request.headers.get("x-forwarded-proto")
    if forwarded:
        # may be a comma-separated list; take the first
        return forwarded.split(",")[0].strip()
    return request.url.scheme


def update_url_protocol(request: Request) -> str:
    """
    Update the base URL protocol based on the request's scheme or forwarded headers.

    Args:
        request (Request): The FastAPI request object.

    Returns:
        str: The base URL with the correct protocol.

    Examples:
        Test URL protocol update with HTTPS proxy:
        >>> from mcpgateway import main
        >>> from fastapi import Request
        >>>
        >>> # Mock request with HTTPS forwarded proto
        >>> scope_https = {
        ...     'type': 'http',
        ...     'scheme': 'http',
        ...     'server': ('example.com', 80),
        ...     'path': '/',
        ...     'headers': [(b'x-forwarded-proto', b'https')],
        ... }
        >>> req_https = Request(scope_https)
        >>> url = main.update_url_protocol(req_https)
        >>> url.startswith('https://example.com')
        True

        Test URL protocol update with HTTP direct:
        >>> scope_http = {
        ...     'type': 'http',
        ...     'scheme': 'http',
        ...     'server': ('localhost', 8000),
        ...     'path': '/',
        ...     'headers': [],
        ... }
        >>> req_http = Request(scope_http)
        >>> url = main.update_url_protocol(req_http)
        >>> url.startswith('http://localhost:8000')
        True

        Test URL protocol update preserves host and port:
        >>> scope_port = {
        ...     'type': 'http',
        ...     'scheme': 'https',
        ...     'server': ('api.test.com', 443),
        ...     'path': '/',
        ...     'headers': [],
        ... }
        >>> req_port = Request(scope_port)
        >>> url = main.update_url_protocol(req_port)
        >>> 'api.test.com' in url and url.startswith('https://')
        True

        Test trailing slash removal:
        >>> # URL should not end with trailing slash
        >>> url = main.update_url_protocol(req_http)
        >>> url.endswith('/')
        False
    """
    parsed = urlparse(str(request.base_url))
    proto = get_protocol_from_request(request)
    new_parsed = parsed._replace(scheme=proto)
    # urlunparse keeps netloc and path intact
    return urlunparse(new_parsed).rstrip("/")


# Protocol APIs #
@protocol_router.post("/initialize")
async def initialize(request: Request, user=Depends(get_current_user)) -> InitializeResult:
    """
    Initialize a protocol.

    This endpoint handles the initialization process of a protocol by accepting
    a JSON request body and processing it. The `require_auth` dependency ensures that
    the user is authenticated before proceeding.

    Args:
        request (Request): The incoming request object containing the JSON body.
        user (str): The authenticated user (from `require_auth` dependency).

    Returns:
        InitializeResult: The result of the initialization process.

    Raises:
        HTTPException: If the request body contains invalid JSON, a 400 Bad Request error is raised.
    """
    try:
        body = await request.json()

        logger.debug(f"Authenticated user {user} is initializing the protocol.")
        return await session_registry.handle_initialize_logic(body)

    except json.JSONDecodeError:
        raise HTTPException(
            status_code=status.HTTP_400_BAD_REQUEST,
            detail="Invalid JSON in request body",
        )


@protocol_router.post("/ping")
async def ping(request: Request, user=Depends(get_current_user)) -> JSONResponse:
    """
    Handle a ping request according to the MCP specification.

    This endpoint expects a JSON-RPC request with the method "ping" and responds
    with a JSON-RPC response containing an empty result, as required by the protocol.

    Args:
        request (Request): The incoming FastAPI request.
        user (str): The authenticated user (dependency injection).

    Returns:
        JSONResponse: A JSON-RPC response with an empty result or an error response.

    Raises:
        HTTPException: If the request method is not "ping".
    """
    try:
        body: dict = await request.json()
        if body.get("method") != "ping":
            raise HTTPException(status_code=400, detail="Invalid method")
        req_id: str = body.get("id")
        logger.debug(f"Authenticated user {user} sent ping request.")
        # Return an empty result per the MCP ping specification.
        response: dict = {"jsonrpc": "2.0", "id": req_id, "result": {}}
        return JSONResponse(content=response)
    except Exception as e:
        error_response: dict = {
            "jsonrpc": "2.0",
            "id": body.get("id") if "body" in locals() else None,
            "error": {"code": -32603, "message": "Internal error", "data": str(e)},
        }
        return JSONResponse(status_code=500, content=error_response)


@protocol_router.post("/notifications")
async def handle_notification(request: Request, user=Depends(get_current_user)) -> None:
    """
    Handles incoming notifications from clients. Depending on the notification method,
    different actions are taken (e.g., logging initialization, cancellation, or messages).

    Args:
        request (Request): The incoming request containing the notification data.
        user (str): The authenticated user making the request.
    """
    body = await request.json()
    logger.debug(f"User {user} sent a notification")
    if body.get("method") == "notifications/initialized":
        logger.info("Client initialized")
        await logging_service.notify("Client initialized", LogLevel.INFO)
    elif body.get("method") == "notifications/cancelled":
        request_id = body.get("params", {}).get("requestId")
        logger.info(f"Request cancelled: {request_id}")
        await logging_service.notify(f"Request cancelled: {request_id}", LogLevel.INFO)
    elif body.get("method") == "notifications/message":
        params = body.get("params", {})
        await logging_service.notify(
            params.get("data"),
            LogLevel(params.get("level", "info")),
            params.get("logger"),
        )


@protocol_router.post("/completion/complete")
async def handle_completion(request: Request, db: Session = Depends(get_db), user=Depends(get_current_user_with_permissions)):
    """
    Handles the completion of tasks by processing a completion request.

    Args:
        request (Request): The incoming request with completion data.
        db (Session): The database session used to interact with the data store.
        user (str): The authenticated user making the request.

    Returns:
        The result of the completion process.
    """
    body = await request.json()
    logger.debug(f"User {user['email']} sent a completion request")
    return await completion_service.handle_completion(db, body)


@protocol_router.post("/sampling/createMessage")
async def handle_sampling(request: Request, db: Session = Depends(get_db), user=Depends(get_current_user_with_permissions)):
    """
    Handles the creation of a new message for sampling.

    Args:
        request (Request): The incoming request with sampling data.
        db (Session): The database session used to interact with the data store.
        user (str): The authenticated user making the request.

    Returns:
        The result of the message creation process.
    """
    logger.debug(f"User {user['email']} sent a sampling request")
    body = await request.json()
    return await sampling_handler.create_message(db, body)


###############
# Server APIs #
###############
@server_router.get("", response_model=List[ServerRead])
@server_router.get("/", response_model=List[ServerRead])
@require_permission("servers.read")
async def list_servers(
    include_inactive: bool = False,
    tags: Optional[str] = None,
    team_id: Optional[str] = None,
    visibility: Optional[str] = None,
    db: Session = Depends(get_db),
    user=Depends(get_current_user_with_permissions),
) -> List[ServerRead]:
    """
    Lists servers accessible to the user, with team filtering support.

    Args:
        include_inactive (bool): Whether to include inactive servers in the response.
        tags (Optional[str]): Comma-separated list of tags to filter by.
        team_id (Optional[str]): Filter by specific team ID.
        visibility (Optional[str]): Filter by visibility (private, team, public).
        db (Session): The database session used to interact with the data store.
        user (str): The authenticated user making the request.

    Returns:
        List[ServerRead]: A list of server objects the user has access to.
    """
    # Parse tags parameter if provided
    tags_list = None
    if tags:
        tags_list = [tag.strip() for tag in tags.split(",") if tag.strip()]
    # Get user email for team filtering
    user_email = get_user_email(user)
    # Use team-filtered server listing
    if team_id or visibility:
        data = await server_service.list_servers_for_user(db=db, user_email=user_email, team_id=team_id, visibility=visibility, include_inactive=include_inactive)
        # Apply tag filtering to team-filtered results if needed
        if tags_list:
            data = [server for server in data if any(tag in server.tags for tag in tags_list)]
    else:
        # Use existing method for backward compatibility when no team filtering
        data = await server_service.list_servers(db, include_inactive=include_inactive, tags=tags_list)
    return data


@server_router.get("/{server_id}", response_model=ServerRead)
@require_permission("servers.read")
async def get_server(server_id: str, db: Session = Depends(get_db), user=Depends(get_current_user_with_permissions)) -> ServerRead:
    """
    Retrieves a server by its ID.

    Args:
        server_id (str): The ID of the server to retrieve.
        db (Session): The database session used to interact with the data store.
        user (str): The authenticated user making the request.

    Returns:
        ServerRead: The server object with the specified ID.

    Raises:
        HTTPException: If the server is not found.
    """
    try:
        logger.debug(f"User {user} requested server with ID {server_id}")
        return await server_service.get_server(db, server_id)
    except ServerNotFoundError as e:
        raise HTTPException(status_code=404, detail=str(e))


@server_router.post("", response_model=ServerRead, status_code=201)
@server_router.post("/", response_model=ServerRead, status_code=201)
@require_permission("servers.create")
async def create_server(
    server: ServerCreate,
    team_id: Optional[str] = Body(None, description="Team ID to assign server to"),
    visibility: str = Body("private", description="Server visibility: private, team, public"),
    db: Session = Depends(get_db),
    user=Depends(get_current_user_with_permissions),
) -> ServerRead:
    """
    Creates a new server.

    Args:
        server (ServerCreate): The data for the new server.
        team_id (Optional[str]): Team ID to assign the server to.
        visibility (str): Server visibility level (private, team, public).
        db (Session): The database session used to interact with the data store.
        user (str): The authenticated user making the request.

    Returns:
        ServerRead: The created server object.

    Raises:
        HTTPException: If there is a conflict with the server name or other errors.
    """
    try:
        # Get user email and handle team assignment
        user_email = get_user_email(user)

        # If no team specified, get user's personal team
        if not team_id:
            # First-Party
            from mcpgateway.services.team_management_service import TeamManagementService  # pylint: disable=import-outside-toplevel

            team_service = TeamManagementService(db)
            user_teams = await team_service.get_user_teams(user_email, include_personal=True)
            personal_team = next((team for team in user_teams if team.is_personal), None)
            team_id = personal_team.id if personal_team else None

        logger.debug(f"User {user_email} is creating a new server for team {team_id}")
        return await server_service.register_server(db, server, created_by=user_email, team_id=team_id, owner_email=user_email, visibility=visibility)
    except ServerNameConflictError as e:
        raise HTTPException(status_code=409, detail=str(e))
    except ServerError as e:
        raise HTTPException(status_code=400, detail=str(e))
    except ValidationError as e:
        logger.error(f"Validation error while creating server: {e}")
        raise HTTPException(status_code=422, detail=ErrorFormatter.format_validation_error(e))
    except IntegrityError as e:
        logger.error(f"Integrity error while creating server: {e}")
        raise HTTPException(status_code=409, detail=ErrorFormatter.format_database_error(e))


@server_router.put("/{server_id}", response_model=ServerRead)
@require_permission("servers.update")
async def update_server(
    server_id: str,
    server: ServerUpdate,
    db: Session = Depends(get_db),
    user=Depends(get_current_user_with_permissions),
) -> ServerRead:
    """
    Updates the information of an existing server.

    Args:
        server_id (str): The ID of the server to update.
        server (ServerUpdate): The updated server data.
        db (Session): The database session used to interact with the data store.
        user (str): The authenticated user making the request.

    Returns:
        ServerRead: The updated server object.

    Raises:
        HTTPException: If the server is not found, there is a name conflict, or other errors.
    """
    try:
        logger.debug(f"User {user} is updating server with ID {server_id}")
        return await server_service.update_server(db, server_id, server)
    except ServerNotFoundError as e:
        raise HTTPException(status_code=404, detail=str(e))
    except ServerNameConflictError as e:
        raise HTTPException(status_code=409, detail=str(e))
    except ServerError as e:
        raise HTTPException(status_code=400, detail=str(e))
    except ValidationError as e:
        logger.error(f"Validation error while updating server {server_id}: {e}")
        raise HTTPException(status_code=422, detail=ErrorFormatter.format_validation_error(e))
    except IntegrityError as e:
        logger.error(f"Integrity error while updating server {server_id}: {e}")
        raise HTTPException(status_code=409, detail=ErrorFormatter.format_database_error(e))


@server_router.post("/{server_id}/toggle", response_model=ServerRead)
@require_permission("servers.update")
async def toggle_server_status(
    server_id: str,
    activate: bool = True,
    db: Session = Depends(get_db),
    user=Depends(get_current_user_with_permissions),
) -> ServerRead:
    """
    Toggles the status of a server (activate or deactivate).

    Args:
        server_id (str): The ID of the server to toggle.
        activate (bool): Whether to activate or deactivate the server.
        db (Session): The database session used to interact with the data store.
        user (str): The authenticated user making the request.

    Returns:
        ServerRead: The server object after the status change.

    Raises:
        HTTPException: If the server is not found or there is an error.
    """
    try:
        logger.debug(f"User {user} is toggling server with ID {server_id} to {'active' if activate else 'inactive'}")
        return await server_service.toggle_server_status(db, server_id, activate)
    except ServerNotFoundError as e:
        raise HTTPException(status_code=404, detail=str(e))
    except ServerError as e:
        raise HTTPException(status_code=400, detail=str(e))


@server_router.delete("/{server_id}", response_model=Dict[str, str])
@require_permission("servers.delete")
async def delete_server(server_id: str, db: Session = Depends(get_db), user=Depends(get_current_user_with_permissions)) -> Dict[str, str]:
    """
    Deletes a server by its ID.

    Args:
        server_id (str): The ID of the server to delete.
        db (Session): The database session used to interact with the data store.
        user (str): The authenticated user making the request.

    Returns:
        Dict[str, str]: A success message indicating the server was deleted.

    Raises:
        HTTPException: If the server is not found or there is an error.
    """
    try:
        logger.debug(f"User {user} is deleting server with ID {server_id}")
        await server_service.delete_server(db, server_id)
        return {
            "status": "success",
            "message": f"Server {server_id} deleted successfully",
        }
    except ServerNotFoundError as e:
        raise HTTPException(status_code=404, detail=str(e))
    except ServerError as e:
        raise HTTPException(status_code=400, detail=str(e))


@server_router.get("/{server_id}/sse")
@require_permission("servers.use")
async def sse_endpoint(request: Request, server_id: str, user=Depends(get_current_user_with_permissions)):
    """
    Establishes a Server-Sent Events (SSE) connection for real-time updates about a server.

    Args:
        request (Request): The incoming request.
        server_id (str): The ID of the server for which updates are received.
        user (str): The authenticated user making the request.

    Returns:
        The SSE response object for the established connection.

    Raises:
        HTTPException: If there is an error in establishing the SSE connection.
    """
    try:
        logger.debug(f"User {user} is establishing SSE connection for server {server_id}")
        base_url = update_url_protocol(request)
        server_sse_url = f"{base_url}/servers/{server_id}"

        transport = SSETransport(base_url=server_sse_url)
        await transport.connect()
        await session_registry.add_session(transport.session_id, transport)
        response = await transport.create_sse_response(request)

        asyncio.create_task(session_registry.respond(server_id, user, session_id=transport.session_id, base_url=base_url))

        tasks = BackgroundTasks()
        tasks.add_task(session_registry.remove_session, transport.session_id)
        response.background = tasks
        logger.info(f"SSE connection established: {transport.session_id}")
        return response
    except Exception as e:
        logger.error(f"SSE connection error: {e}")
        raise HTTPException(status_code=500, detail="SSE connection failed")


@server_router.post("/{server_id}/message")
@require_permission("servers.use")
async def message_endpoint(request: Request, server_id: str, user=Depends(get_current_user_with_permissions)):
    """
    Handles incoming messages for a specific server.

    Args:
        request (Request): The incoming message request.
        server_id (str): The ID of the server receiving the message.
        user (str): The authenticated user making the request.

    Returns:
        JSONResponse: A success status after processing the message.

    Raises:
        HTTPException: If there are errors processing the message.
    """
    try:
        logger.debug(f"User {user} sent a message to server {server_id}")
        session_id = request.query_params.get("session_id")
        if not session_id:
            logger.error("Missing session_id in message request")
            raise HTTPException(status_code=400, detail="Missing session_id")

        message = await request.json()

        await session_registry.broadcast(
            session_id=session_id,
            message=message,
        )

        return JSONResponse(content={"status": "success"}, status_code=202)
    except ValueError as e:
        logger.error(f"Invalid message format: {e}")
        raise HTTPException(status_code=400, detail=str(e))
    except HTTPException:
        raise
    except Exception as e:
        logger.error(f"Message handling error: {e}")
        raise HTTPException(status_code=500, detail="Failed to process message")


@server_router.get("/{server_id}/tools", response_model=List[ToolRead])
@require_permission("servers.read")
async def server_get_tools(
    server_id: str,
    include_inactive: bool = False,
    db: Session = Depends(get_db),
    user=Depends(get_current_user_with_permissions),
) -> List[ToolRead]:
    """
    List tools for the server  with an option to include inactive tools.

    This endpoint retrieves a list of tools from the database, optionally including
    those that are inactive. The inactive filter helps administrators manage tools
    that have been deactivated but not deleted from the system.

    Args:
        server_id (str): ID of the server
        include_inactive (bool): Whether to include inactive tools in the results.
        db (Session): Database session dependency.
        user (str): Authenticated user dependency.

    Returns:
        List[ToolRead]: A list of tool records formatted with by_alias=True.
    """
    logger.debug(f"User: {user} has listed tools for the server_id: {server_id}")
    tools = await tool_service.list_server_tools(db, server_id=server_id, include_inactive=include_inactive)
    return [tool.model_dump(by_alias=True) for tool in tools]


@server_router.get("/{server_id}/resources", response_model=List[ResourceRead])
@require_permission("servers.read")
async def server_get_resources(
    server_id: str,
    include_inactive: bool = False,
    db: Session = Depends(get_db),
    user=Depends(get_current_user_with_permissions),
) -> List[ResourceRead]:
    """
    List resources for the server with an option to include inactive resources.

    This endpoint retrieves a list of resources from the database, optionally including
    those that are inactive. The inactive filter is useful for administrators who need
    to view or manage resources that have been deactivated but not deleted.

    Args:
        server_id (str): ID of the server
        include_inactive (bool): Whether to include inactive resources in the results.
        db (Session): Database session dependency.
        user (str): Authenticated user dependency.

    Returns:
        List[ResourceRead]: A list of resource records formatted with by_alias=True.
    """
    logger.debug(f"User: {user} has listed resources for the server_id: {server_id}")
    resources = await resource_service.list_server_resources(db, server_id=server_id, include_inactive=include_inactive)
    return [resource.model_dump(by_alias=True) for resource in resources]


@server_router.get("/{server_id}/prompts", response_model=List[PromptRead])
@require_permission("servers.read")
async def server_get_prompts(
    server_id: str,
    include_inactive: bool = False,
    db: Session = Depends(get_db),
    user=Depends(get_current_user_with_permissions),
) -> List[PromptRead]:
    """
    List prompts for the server with an option to include inactive prompts.

    This endpoint retrieves a list of prompts from the database, optionally including
    those that are inactive. The inactive filter helps administrators see and manage
    prompts that have been deactivated but not deleted from the system.

    Args:
        server_id (str): ID of the server
        include_inactive (bool): Whether to include inactive prompts in the results.
        db (Session): Database session dependency.
        user (str): Authenticated user dependency.

    Returns:
        List[PromptRead]: A list of prompt records formatted with by_alias=True.
    """
    logger.debug(f"User: {user} has listed prompts for the server_id: {server_id}")
    prompts = await prompt_service.list_server_prompts(db, server_id=server_id, include_inactive=include_inactive)
    return [prompt.model_dump(by_alias=True) for prompt in prompts]


##################
# A2A Agent APIs #
##################
@a2a_router.get("", response_model=List[A2AAgentRead])
@a2a_router.get("/", response_model=List[A2AAgentRead])
@require_permission("a2a.read")
async def list_a2a_agents(
    include_inactive: bool = False,
    tags: Optional[str] = None,
    team_id: Optional[str] = Query(None, description="Filter by team ID"),
    visibility: Optional[str] = Query(None, description="Filter by visibility (private, team, public)"),
    skip: int = Query(0, ge=0, description="Number of agents to skip for pagination"),
    limit: int = Query(100, ge=1, le=1000, description="Maximum number of agents to return"),
    db: Session = Depends(get_db),
    user=Depends(get_current_user_with_permissions),
) -> List[A2AAgentRead]:
    """
    Lists A2A agents user has access to with team filtering.

    Args:
        include_inactive (bool): Whether to include inactive agents in the response.
        tags (Optional[str]): Comma-separated list of tags to filter by.
        team_id (Optional[str]): Team ID to filter by.
        visibility (Optional[str]): Visibility level to filter by.
        skip (int): Number of agents to skip for pagination.
        limit (int): Maximum number of agents to return.
        db (Session): The database session used to interact with the data store.
        user (str): The authenticated user making the request.

    Returns:
        List[A2AAgentRead]: A list of A2A agent objects the user has access to.
    """
    # Parse tags parameter if provided (keeping for backward compatibility)
    tags_list = None
    if tags:
        tags_list = [tag.strip() for tag in tags.split(",") if tag.strip()]

    logger.debug(f"User {user} requested A2A agent list with team_id={team_id}, visibility={visibility}, tags={tags_list}")

    # Use team-aware filtering
    return await a2a_service.list_agents_for_user(db, user_email=user, team_id=team_id, visibility=visibility, include_inactive=include_inactive, skip=skip, limit=limit)


@a2a_router.get("/{agent_id}", response_model=A2AAgentRead)
@require_permission("a2a.read")
async def get_a2a_agent(agent_id: str, db: Session = Depends(get_db), user=Depends(get_current_user_with_permissions)) -> A2AAgentRead:
    """
    Retrieves an A2A agent by its ID.

    Args:
        agent_id (str): The ID of the agent to retrieve.
        db (Session): The database session used to interact with the data store.
        user (str): The authenticated user making the request.

    Returns:
        A2AAgentRead: The agent object with the specified ID.

    Raises:
        HTTPException: If the agent is not found.
    """
    try:
        logger.debug(f"User {user} requested A2A agent with ID {agent_id}")
        return await a2a_service.get_agent(db, agent_id)
    except A2AAgentNotFoundError as e:
        raise HTTPException(status_code=404, detail=str(e))


@a2a_router.post("", response_model=A2AAgentRead, status_code=201)
@a2a_router.post("/", response_model=A2AAgentRead, status_code=201)
@require_permission("a2a.create")
async def create_a2a_agent(
    agent: A2AAgentCreate,
    request: Request,
    team_id: Optional[str] = Body(None, description="Team ID to assign agent to"),
    visibility: str = Body("private", description="Agent visibility: private, team, public"),
    db: Session = Depends(get_db),
    user=Depends(get_current_user_with_permissions),
) -> A2AAgentRead:
    """
    Creates a new A2A agent.

    Args:
        agent (A2AAgentCreate): The data for the new agent.
        request (Request): The FastAPI request object for metadata extraction.
        team_id (Optional[str]): Team ID to assign the agent to.
        visibility (str): Agent visibility level (private, team, public).
        db (Session): The database session used to interact with the data store.
        user (str): The authenticated user making the request.

    Returns:
        A2AAgentRead: The created agent object.

    Raises:
        HTTPException: If there is a conflict with the agent name or other errors.
    """
    try:
        # Extract metadata from request
        metadata = MetadataCapture.extract_creation_metadata(request, user)

        # Get user email and handle team assignment
        user_email = get_user_email(user)

        # If no team specified, get user's personal team
        if not team_id:
            # First-Party
            from mcpgateway.services.team_management_service import TeamManagementService  # pylint: disable=import-outside-toplevel

            team_service = TeamManagementService(db)
            user_teams = await team_service.get_user_teams(user_email, include_personal=True)
            personal_team = next((team for team in user_teams if team.is_personal), None)
            team_id = personal_team.id if personal_team else None

        logger.debug(f"User {user_email} is creating a new A2A agent for team {team_id}")
        return await a2a_service.register_agent(
            db,
            agent,
            created_by=metadata["created_by"],
            created_from_ip=metadata["created_from_ip"],
            created_via=metadata["created_via"],
            created_user_agent=metadata["created_user_agent"],
            import_batch_id=metadata["import_batch_id"],
            federation_source=metadata["federation_source"],
            team_id=team_id,
            owner_email=user_email,
            visibility=visibility,
        )
    except A2AAgentNameConflictError as e:
        raise HTTPException(status_code=409, detail=str(e))
    except A2AAgentError as e:
        raise HTTPException(status_code=400, detail=str(e))
    except ValidationError as e:
        logger.error(f"Validation error while creating A2A agent: {e}")
        raise HTTPException(status_code=422, detail=ErrorFormatter.format_validation_error(e))
    except IntegrityError as e:
        logger.error(f"Integrity error while creating A2A agent: {e}")
        raise HTTPException(status_code=409, detail=ErrorFormatter.format_database_error(e))


@a2a_router.put("/{agent_id}", response_model=A2AAgentRead)
@require_permission("a2a.update")
async def update_a2a_agent(
    agent_id: str,
    agent: A2AAgentUpdate,
    request: Request,
    db: Session = Depends(get_db),
    user=Depends(get_current_user_with_permissions),
) -> A2AAgentRead:
    """
    Updates the information of an existing A2A agent.

    Args:
        agent_id (str): The ID of the agent to update.
        agent (A2AAgentUpdate): The updated agent data.
        request (Request): The FastAPI request object for metadata extraction.
        db (Session): The database session used to interact with the data store.
        user (str): The authenticated user making the request.

    Returns:
        A2AAgentRead: The updated agent object.

    Raises:
        HTTPException: If the agent is not found, there is a name conflict, or other errors.
    """
    try:
        logger.debug(f"User {user} is updating A2A agent with ID {agent_id}")
        # Extract modification metadata
        mod_metadata = MetadataCapture.extract_modification_metadata(request, user, 0)  # Version will be incremented in service

        return await a2a_service.update_agent(
            db,
            agent_id,
            agent,
            modified_by=mod_metadata["modified_by"],
            modified_from_ip=mod_metadata["modified_from_ip"],
            modified_via=mod_metadata["modified_via"],
            modified_user_agent=mod_metadata["modified_user_agent"],
        )
    except A2AAgentNotFoundError as e:
        raise HTTPException(status_code=404, detail=str(e))
    except A2AAgentNameConflictError as e:
        raise HTTPException(status_code=409, detail=str(e))
    except A2AAgentError as e:
        raise HTTPException(status_code=400, detail=str(e))
    except ValidationError as e:
        logger.error(f"Validation error while updating A2A agent {agent_id}: {e}")
        raise HTTPException(status_code=422, detail=ErrorFormatter.format_validation_error(e))
    except IntegrityError as e:
        logger.error(f"Integrity error while updating A2A agent {agent_id}: {e}")
        raise HTTPException(status_code=409, detail=ErrorFormatter.format_database_error(e))


@a2a_router.post("/{agent_id}/toggle", response_model=A2AAgentRead)
@require_permission("a2a.update")
async def toggle_a2a_agent_status(
    agent_id: str,
    activate: bool = True,
    db: Session = Depends(get_db),
    user=Depends(get_current_user_with_permissions),
) -> A2AAgentRead:
    """
    Toggles the status of an A2A agent (activate or deactivate).

    Args:
        agent_id (str): The ID of the agent to toggle.
        activate (bool): Whether to activate or deactivate the agent.
        db (Session): The database session used to interact with the data store.
        user (str): The authenticated user making the request.

    Returns:
        A2AAgentRead: The agent object after the status change.

    Raises:
        HTTPException: If the agent is not found or there is an error.
    """
    try:
        logger.debug(f"User {user} is toggling A2A agent with ID {agent_id} to {'active' if activate else 'inactive'}")
        return await a2a_service.toggle_agent_status(db, agent_id, activate)
    except A2AAgentNotFoundError as e:
        raise HTTPException(status_code=404, detail=str(e))
    except A2AAgentError as e:
        raise HTTPException(status_code=400, detail=str(e))


@a2a_router.delete("/{agent_id}", response_model=Dict[str, str])
@require_permission("a2a.delete")
async def delete_a2a_agent(agent_id: str, db: Session = Depends(get_db), user=Depends(get_current_user_with_permissions)) -> Dict[str, str]:
    """
    Deletes an A2A agent by its ID.

    Args:
        agent_id (str): The ID of the agent to delete.
        db (Session): The database session used to interact with the data store.
        user (str): The authenticated user making the request.

    Returns:
        Dict[str, str]: A success message indicating the agent was deleted.

    Raises:
        HTTPException: If the agent is not found or there is an error.
    """
    try:
        logger.debug(f"User {user} is deleting A2A agent with ID {agent_id}")
        await a2a_service.delete_agent(db, agent_id)
        return {
            "status": "success",
            "message": f"A2A Agent {agent_id} deleted successfully",
        }
    except A2AAgentNotFoundError as e:
        raise HTTPException(status_code=404, detail=str(e))
    except A2AAgentError as e:
        raise HTTPException(status_code=400, detail=str(e))


@a2a_router.post("/{agent_name}/invoke", response_model=Dict[str, Any])
@require_permission("a2a.invoke")
async def invoke_a2a_agent(
    agent_name: str,
    parameters: Dict[str, Any] = Body(default_factory=dict),
    interaction_type: str = Body(default="query"),
    db: Session = Depends(get_db),
    user=Depends(get_current_user_with_permissions),
) -> Dict[str, Any]:
    """
    Invokes an A2A agent with the specified parameters.

    Args:
        agent_name (str): The name of the agent to invoke.
        parameters (Dict[str, Any]): Parameters for the agent interaction.
        interaction_type (str): Type of interaction (query, execute, etc.).
        db (Session): The database session used to interact with the data store.
        user (str): The authenticated user making the request.

    Returns:
        Dict[str, Any]: The response from the A2A agent.

    Raises:
        HTTPException: If the agent is not found or there is an error during invocation.
    """
    try:
        logger.debug(f"User {user} is invoking A2A agent '{agent_name}' with type '{interaction_type}'")
        return await a2a_service.invoke_agent(db, agent_name, parameters, interaction_type)
    except A2AAgentNotFoundError as e:
        raise HTTPException(status_code=404, detail=str(e))
    except A2AAgentError as e:
        raise HTTPException(status_code=400, detail=str(e))


#############
# Tool APIs #
#############
@tool_router.get("", response_model=Union[List[ToolRead], List[Dict], Dict, List])
@tool_router.get("/", response_model=Union[List[ToolRead], List[Dict], Dict, List])
@require_permission("tools.read")
async def list_tools(
    cursor: Optional[str] = None,
    include_inactive: bool = False,
    tags: Optional[str] = None,
    team_id: Optional[str] = Query(None, description="Filter by team ID"),
    visibility: Optional[str] = Query(None, description="Filter by visibility: private, team, public"),
    db: Session = Depends(get_db),
    apijsonpath: JsonPathModifier = Body(None),
    user=Depends(get_current_user_with_permissions),
) -> Union[List[ToolRead], List[Dict], Dict]:
    """List all registered tools with team-based filtering and pagination support.

    Args:
        cursor: Pagination cursor for fetching the next set of results
        include_inactive: Whether to include inactive tools in the results
        tags: Comma-separated list of tags to filter by (e.g., "api,data")
        team_id: Optional team ID to filter tools by specific team
        visibility: Optional visibility filter (private, team, public)
        db: Database session
        apijsonpath: JSON path modifier to filter or transform the response
        user: Authenticated user with permissions

    Returns:
        List of tools or modified result based on jsonpath
    """

    # Parse tags parameter if provided
    tags_list = None
    if tags:
        tags_list = [tag.strip() for tag in tags.split(",") if tag.strip()]

    # Get user email for team filtering
    user_email = get_user_email(user)

    # Use team-filtered tool listing
    if team_id or visibility:
        data = await tool_service.list_tools_for_user(db=db, user_email=user_email, team_id=team_id, visibility=visibility, include_inactive=include_inactive)

        # Apply tag filtering to team-filtered results if needed
        if tags_list:
            data = [tool for tool in data if any(tag in tool.tags for tag in tags_list)]
    else:
        # Use existing method for backward compatibility when no team filtering
        data = await tool_service.list_tools(db, cursor=cursor, include_inactive=include_inactive, tags=tags_list)

    if apijsonpath is None:
        return data

    tools_dict_list = [tool.to_dict(use_alias=True) for tool in data]

    return jsonpath_modifier(tools_dict_list, apijsonpath.jsonpath, apijsonpath.mapping)


@tool_router.post("", response_model=ToolRead)
@tool_router.post("/", response_model=ToolRead)
@require_permission("tools.create")
async def create_tool(
    tool: ToolCreate,
    request: Request,
    team_id: Optional[str] = Body(None, description="Team ID to assign tool to"),
    visibility: str = Body("private", description="Tool visibility: private, team, public"),
    db: Session = Depends(get_db),
    user=Depends(get_current_user_with_permissions),
) -> ToolRead:
    """
    Creates a new tool in the system with team assignment support.

    Args:
        tool (ToolCreate): The data needed to create the tool.
        request (Request): The FastAPI request object for metadata extraction.
        team_id (Optional[str]): Team ID to assign the tool to.
        visibility (str): Tool visibility (private, team, public).
        db (Session): The database session dependency.
        user: The authenticated user making the request.

    Returns:
        ToolRead: The created tool data.

    Raises:
        HTTPException: If the tool name already exists or other validation errors occur.
    """
    try:
        # Extract metadata from request
        metadata = MetadataCapture.extract_creation_metadata(request, user)

        # Get user email and handle team assignment
        user_email = get_user_email(user)

        # If no team specified, get user's personal team
        if not team_id:
            # First-Party
            from mcpgateway.services.team_management_service import TeamManagementService  # pylint: disable=import-outside-toplevel

            team_service = TeamManagementService(db)
            user_teams = await team_service.get_user_teams(user_email, include_personal=True)
            personal_team = next((team for team in user_teams if team.is_personal), None)
            team_id = personal_team.id if personal_team else None

        logger.debug(f"User {user_email} is creating a new tool for team {team_id}")
        return await tool_service.register_tool(
            db,
            tool,
            created_by=metadata["created_by"],
            created_from_ip=metadata["created_from_ip"],
            created_via=metadata["created_via"],
            created_user_agent=metadata["created_user_agent"],
            import_batch_id=metadata["import_batch_id"],
            federation_source=metadata["federation_source"],
            team_id=team_id,
            owner_email=user_email,
            visibility=visibility,
        )
    except Exception as ex:
        logger.error(f"Error while creating tool: {ex}")
        if isinstance(ex, ToolNameConflictError):
            if not ex.enabled and ex.tool_id:
                raise HTTPException(
                    status_code=status.HTTP_409_CONFLICT,
                    detail=f"Tool name already exists but is inactive. Consider activating it with ID: {ex.tool_id}",
                )
            raise HTTPException(status_code=status.HTTP_409_CONFLICT, detail=str(ex))
        if isinstance(ex, (ValidationError, ValueError)):
            logger.error(f"Validation error while creating tool: {ex}")
            raise HTTPException(status_code=status.HTTP_422_UNPROCESSABLE_ENTITY, detail=ErrorFormatter.format_validation_error(ex))
        if isinstance(ex, IntegrityError):
            logger.error(f"Integrity error while creating tool: {ex}")
            raise HTTPException(status_code=status.HTTP_409_CONFLICT, detail=ErrorFormatter.format_database_error(ex))
        if isinstance(ex, ToolError):
            raise HTTPException(status_code=status.HTTP_400_BAD_REQUEST, detail=str(ex))
        logger.error(f"Unexpected error while creating tool: {ex}")
        raise HTTPException(status_code=status.HTTP_500_INTERNAL_SERVER_ERROR, detail="An unexpected error occurred while creating the tool")


@tool_router.get("/{tool_id}", response_model=Union[ToolRead, Dict])
@require_permission("tools.read")
async def get_tool(
    tool_id: str,
    db: Session = Depends(get_db),
    user=Depends(get_current_user_with_permissions),
    apijsonpath: JsonPathModifier = Body(None),
) -> Union[ToolRead, Dict]:
    """
    Retrieve a tool by ID, optionally applying a JSONPath post-filter.

    Args:
        tool_id: The numeric ID of the tool.
        db:     Active SQLAlchemy session (dependency).
        user:   Authenticated username (dependency).
        apijsonpath: Optional JSON-Path modifier supplied in the body.

    Returns:
        The raw ``ToolRead`` model **or** a JSON-transformed ``dict`` if
        a JSONPath filter/mapping was supplied.

    Raises:
        HTTPException: If the tool does not exist or the transformation fails.
    """
    try:
        logger.debug(f"User {user} is retrieving tool with ID {tool_id}")
        data = await tool_service.get_tool(db, tool_id)
        if apijsonpath is None:
            return data

        data_dict = data.to_dict(use_alias=True)

        return jsonpath_modifier(data_dict, apijsonpath.jsonpath, apijsonpath.mapping)
    except Exception as e:
        raise HTTPException(status_code=status.HTTP_404_NOT_FOUND, detail=str(e))


@tool_router.put("/{tool_id}", response_model=ToolRead)
@require_permission("tools.update")
async def update_tool(
    tool_id: str,
    tool: ToolUpdate,
    request: Request,
    db: Session = Depends(get_db),
    user=Depends(get_current_user_with_permissions),
) -> ToolRead:
    """
    Updates an existing tool with new data.

    Args:
        tool_id (str): The ID of the tool to update.
        tool (ToolUpdate): The updated tool information.
        request (Request): The FastAPI request object for metadata extraction.
        db (Session): The database session dependency.
        user (str): The authenticated user making the request.

    Returns:
        ToolRead: The updated tool data.

    Raises:
        HTTPException: If an error occurs during the update.
    """
    try:
        # Get current tool to extract current version
        current_tool = db.get(DbTool, tool_id)
        current_version = getattr(current_tool, "version", 0) if current_tool else 0

        # Extract modification metadata
        mod_metadata = MetadataCapture.extract_modification_metadata(request, user, current_version)

        logger.debug(f"User {user} is updating tool with ID {tool_id}")
        return await tool_service.update_tool(
            db,
            tool_id,
            tool,
            modified_by=mod_metadata["modified_by"],
            modified_from_ip=mod_metadata["modified_from_ip"],
            modified_via=mod_metadata["modified_via"],
            modified_user_agent=mod_metadata["modified_user_agent"],
        )
    except Exception as ex:
        if isinstance(ex, ToolNotFoundError):
            raise HTTPException(status_code=status.HTTP_404_NOT_FOUND, detail=str(ex))
        if isinstance(ex, ValidationError):
            logger.error(f"Validation error while creating tool: {ex}")
            raise HTTPException(status_code=status.HTTP_422_UNPROCESSABLE_ENTITY, detail=ErrorFormatter.format_validation_error(ex))
        if isinstance(ex, IntegrityError):
            logger.error(f"Integrity error while creating tool: {ex}")
            raise HTTPException(status_code=status.HTTP_409_CONFLICT, detail=ErrorFormatter.format_database_error(ex))
        if isinstance(ex, ToolError):
            raise HTTPException(status_code=status.HTTP_400_BAD_REQUEST, detail=str(ex))
        logger.error(f"Unexpected error while creating tool: {ex}")
        raise HTTPException(status_code=status.HTTP_500_INTERNAL_SERVER_ERROR, detail="An unexpected error occurred while creating the tool")


@tool_router.delete("/{tool_id}")
@require_permission("tools.delete")
async def delete_tool(tool_id: str, db: Session = Depends(get_db), user=Depends(get_current_user_with_permissions)) -> Dict[str, str]:
    """
    Permanently deletes a tool by ID.

    Args:
        tool_id (str): The ID of the tool to delete.
        db (Session): The database session dependency.
        user (str): The authenticated user making the request.

    Returns:
        Dict[str, str]: A confirmation message upon successful deletion.

    Raises:
        HTTPException: If an error occurs during deletion.
    """
    try:
        logger.debug(f"User {user} is deleting tool with ID {tool_id}")
        await tool_service.delete_tool(db, tool_id)
        return {"status": "success", "message": f"Tool {tool_id} permanently deleted"}
    except Exception as e:
        raise HTTPException(status_code=status.HTTP_400_BAD_REQUEST, detail=str(e))


@tool_router.post("/{tool_id}/toggle")
@require_permission("tools.update")
async def toggle_tool_status(
    tool_id: str,
    activate: bool = True,
    db: Session = Depends(get_db),
    user=Depends(get_current_user_with_permissions),
) -> Dict[str, Any]:
    """
    Activates or deactivates a tool.

    Args:
        tool_id (str): The ID of the tool to toggle.
        activate (bool): Whether to activate (`True`) or deactivate (`False`) the tool.
        db (Session): The database session dependency.
        user (str): The authenticated user making the request.

    Returns:
        Dict[str, Any]: The status, message, and updated tool data.

    Raises:
        HTTPException: If an error occurs during status toggling.
    """
    try:
        logger.debug(f"User {user} is toggling tool with ID {tool_id} to {'active' if activate else 'inactive'}")
        tool = await tool_service.toggle_tool_status(db, tool_id, activate, reachable=activate)
        return {
            "status": "success",
            "message": f"Tool {tool_id} {'activated' if activate else 'deactivated'}",
            "tool": tool.model_dump(),
        }
    except Exception as e:
        raise HTTPException(status_code=status.HTTP_400_BAD_REQUEST, detail=str(e))


########################
# OpenAPI Tools APIs   #
########################

@tool_router.post("/openapi/upload", response_model=Dict[str, Any])
async def upload_openapi_spec(
    file: UploadFile = File(...),
    base_url: Optional[str] = None,
    gateway_id: Optional[str] = None,
    tags: Optional[str] = None,
    preview_only: bool = False,
    enhance_with_ai: bool = True,
    db: Session = Depends(get_db),
    user: str = Depends(require_auth),
) -> Dict[str, Any]:
    """Upload OpenAPI specification file and generate tools.

    Args:
        file: OpenAPI specification file (JSON/YAML)
        base_url: Override base URL from specification
        gateway_id: Gateway ID to associate tools with
        tags: Comma-separated additional tags for tools
        preview_only: If True, only preview tools without creating them
        enhance_with_ai: If True, use CrewAI agent to enhance descriptions
        db: Database session
        user: Authenticated user

    Returns:
        Dict containing operation results and tool information

    Raises:
        HTTPException: If upload or processing fails
    """
    try:
        logger.info(f"User {user} uploading OpenAPI spec file: {file.filename}")

        # Read file content
        content = await file.read()

        # Determine content type from file extension
        content_type = "json"
        if file.filename and (file.filename.endswith('.yaml') or file.filename.endswith('.yml')):
            content_type = "yaml"

        # Parse additional tags
        additional_tags = []
        if tags:
            additional_tags = [tag.strip() for tag in tags.split(",") if tag.strip()]

        # Parse OpenAPI specification
        spec = await openapi_service.parse_openapi_spec(content.decode('utf-8'), content_type)

        if preview_only:
            # Return preview without creating tools
            previews = await openapi_service.preview_tools(spec)
            return {
                "status": "preview",
                "message": f"Preview generated from {file.filename}",
                "api_info": {
                    "title": spec.get("info", {}).get("title", "Unknown API"),
                    "version": spec.get("info", {}).get("version", "unknown"),
                    "openapi_version": spec.get("openapi", "unknown")
                },
                "tool_count": len(previews),
                "tools": previews
            }

        # Generate tools from specification
        tools = await openapi_service.generate_tools_from_spec(
            spec,
            base_url=base_url,
            gateway_id=gateway_id,
            tags=additional_tags
        )

        # Enhance tools with AI if requested
        if enhance_with_ai and tools:
            logger.info("Enhancing tool descriptions with CrewAI agent")
            try:
                # Generate comprehensive analysis
                analysis = await openapi_agent.generate_comprehensive_analysis(spec)

                # Convert tools to dict format for enhancement
                tools_dict = [
                    {
                        "name": tool.name,
                        "description": tool.description,
                        "url": str(tool.url),
                        "method": tool.request_type,
                        "path": tool.annotations.get("openapi_path", ""),
                        "operation_id": tool.annotations.get("openapi_operation_id", ""),
                        "tags": tool.tags,
                        "annotations": tool.annotations,
                        "requires_auth": tool.auth is not None,
                        "auth_type": tool.auth.auth_type if tool.auth else None,
                        "input_schema": tool.input_schema
                    }
                    for tool in tools
                ]

                # Enhance descriptions with AI
                enhanced_tools_dict = await openapi_agent.enhance_tool_descriptions(tools_dict, analysis)

                # Update original tools with enhanced information
                for i, enhanced in enumerate(enhanced_tools_dict):
                    if i < len(tools):
                        if enhanced.get("name"):
                            tools[i].name = enhanced["name"]
                        if enhanced.get("description"):
                            tools[i].description = enhanced["description"]
                        if enhanced.get("tags"):
                            tools[i].tags = enhanced["tags"]
                        if enhanced.get("annotations"):
                            tools[i].annotations.update(enhanced["annotations"])

                logger.info(f"Enhanced {len(tools)} tools with AI analysis")
            except Exception as ai_error:
                logger.warning(f"AI enhancement failed: {str(ai_error)}, proceeding with basic tools")

        # Create tools in database
        created_tools = []
        failed_tools = []

        for tool in tools:
            try:
                # Extract metadata from request
                # Note: Using a mock request for metadata capture since file upload doesn't have standard request
                class MockRequest:
                    headers = {}
                    client = type('Client', (), {'host': 'unknown'})()

                metadata = MetadataCapture.extract_creation_metadata(MockRequest(), user)
                metadata["created_via"] = "openapi_upload"

                created_tool = await tool_service.register_tool(
                    db=db,
                    tool=tool,
                    created_by=metadata["created_by"],
                    created_from_ip=metadata["created_from_ip"],
                    created_via=metadata["created_via"],
                    created_user_agent=metadata["created_user_agent"],
                    import_batch_id=metadata.get("import_batch_id"),
                    federation_source=metadata.get("federation_source")
                )
                created_tools.append(created_tool.model_dump(by_alias=True))

            except Exception as tool_error:
                logger.error(f"Failed to create tool {tool.name}: {str(tool_error)}")
                failed_tools.append({
                    "name": tool.name,
                    "error": str(tool_error)
                })

        return {
            "status": "success",
            "message": f"Processed OpenAPI specification from {file.filename}",
            "api_info": {
                "title": spec.get("info", {}).get("title", "Unknown API"),
                "version": spec.get("info", {}).get("version", "unknown"),
                "openapi_version": spec.get("openapi", "unknown")
            },
            "tools_created": len(created_tools),
            "tools_failed": len(failed_tools),
            "created_tools": created_tools,
            "failed_tools": failed_tools,
            "ai_enhanced": enhance_with_ai and len(tools) > 0
        }

    except OpenAPIValidationError as e:
        logger.error(f"OpenAPI validation failed for {file.filename}: {str(e)}")
        raise HTTPException(status_code=400, detail=f"Invalid OpenAPI specification: {str(e)}")
    except OpenAPIParsingError as e:
        logger.error(f"OpenAPI parsing failed for {file.filename}: {str(e)}")
        raise HTTPException(status_code=400, detail=f"Failed to parse OpenAPI specification: {str(e)}")
    except OpenAPIError as e:
        logger.error(f"OpenAPI processing failed for {file.filename}: {str(e)}")
        raise HTTPException(status_code=400, detail=f"OpenAPI processing error: {str(e)}")
    except Exception as e:
        logger.error(f"Unexpected error processing {file.filename}: {str(e)}")
        raise HTTPException(status_code=500, detail=f"Internal server error: {str(e)}")


@tool_router.post("/openapi/url", response_model=Dict[str, Any])
async def process_openapi_url(
    url: str = Body(..., embed=True),
    base_url: Optional[str] = Body(None),
    gateway_id: Optional[str] = Body(None),
    tags: Optional[str] = Body(None),
    preview_only: bool = Body(False),
    enhance_with_ai: bool = Body(True),
    db: Session = Depends(get_db),
    user: str = Depends(require_auth),
) -> Dict[str, Any]:
    """Process OpenAPI specification from URL and generate tools.

    Args:
        url: URL to OpenAPI specification
        base_url: Override base URL from specification
        gateway_id: Gateway ID to associate tools with
        tags: Comma-separated additional tags for tools
        preview_only: If True, only preview tools without creating them
        enhance_with_ai: If True, use CrewAI agent to enhance descriptions
        db: Database session
        user: Authenticated user

    Returns:
        Dict containing operation results and tool information

    Raises:
        HTTPException: If URL fetch or processing fails
    """
    try:
        logger.info(f"User {user} processing OpenAPI spec from URL: {url}")

        # Fetch OpenAPI specification from URL
        import httpx
        async with httpx.AsyncClient(timeout=30.0) as client:
            response = await client.get(url)
            response.raise_for_status()
            content = response.text

        # Determine content type from response headers or URL
        content_type = "json"
        if "yaml" in response.headers.get("content-type", "").lower() or url.endswith(('.yaml', '.yml')):
            content_type = "yaml"

        # Parse additional tags
        additional_tags = []
        if tags:
            additional_tags = [tag.strip() for tag in tags.split(",") if tag.strip()]

        # Parse OpenAPI specification
        spec = await openapi_service.parse_openapi_spec(content, content_type)

        if preview_only:
            # Return preview without creating tools
            previews = await openapi_service.preview_tools(spec)
            return {
                "status": "preview",
                "message": f"Preview generated from {url}",
                "source_url": url,
                "api_info": {
                    "title": spec.get("info", {}).get("title", "Unknown API"),
                    "version": spec.get("info", {}).get("version", "unknown"),
                    "openapi_version": spec.get("openapi", "unknown")
                },
                "tool_count": len(previews),
                "tools": previews
            }

        # Generate tools from specification
        tools = await openapi_service.generate_tools_from_spec(
            spec,
            base_url=base_url,
            gateway_id=gateway_id,
            tags=additional_tags
        )

        # Enhance tools with AI if requested
        if enhance_with_ai and tools:
            logger.info("Enhancing tool descriptions with CrewAI agent")
            try:
                # Generate comprehensive analysis
                analysis = await openapi_agent.generate_comprehensive_analysis(spec, {"source_url": url})

                # Convert tools to dict format for enhancement
                tools_dict = [
                    {
                        "name": tool.name,
                        "description": tool.description,
                        "url": str(tool.url),
                        "method": tool.request_type,
                        "path": tool.annotations.get("openapi_path", ""),
                        "operation_id": tool.annotations.get("openapi_operation_id", ""),
                        "tags": tool.tags,
                        "annotations": tool.annotations,
                        "requires_auth": tool.auth is not None,
                        "auth_type": tool.auth.auth_type if tool.auth else None,
                        "input_schema": tool.input_schema
                    }
                    for tool in tools
                ]

                # Enhance descriptions with AI
                enhanced_tools_dict = await openapi_agent.enhance_tool_descriptions(tools_dict, analysis)

                # Update original tools with enhanced information
                for i, enhanced in enumerate(enhanced_tools_dict):
                    if i < len(tools):
                        if enhanced.get("name"):
                            tools[i].name = enhanced["name"]
                        if enhanced.get("description"):
                            tools[i].description = enhanced["description"]
                        if enhanced.get("tags"):
                            tools[i].tags = enhanced["tags"]
                        if enhanced.get("annotations"):
                            tools[i].annotations.update(enhanced["annotations"])

                logger.info(f"Enhanced {len(tools)} tools with AI analysis")
            except Exception as ai_error:
                logger.warning(f"AI enhancement failed: {str(ai_error)}, proceeding with basic tools")

        # Create tools in database
        created_tools = []
        failed_tools = []

        for tool in tools:
            try:
                # Extract metadata from request
                # Note: Using a mock request for metadata capture
                class MockRequest:
                    headers = {}
                    client = type('Client', (), {'host': 'unknown'})()

                metadata = MetadataCapture.extract_creation_metadata(MockRequest(), user)
                metadata["created_via"] = "openapi_url"

                created_tool = await tool_service.register_tool(
                    db=db,
                    tool=tool,
                    created_by=metadata["created_by"],
                    created_from_ip=metadata["created_from_ip"],
                    created_via=metadata["created_via"],
                    created_user_agent=metadata["created_user_agent"],
                    import_batch_id=metadata.get("import_batch_id"),
                    federation_source=metadata.get("federation_source")
                )
                created_tools.append(created_tool.model_dump(by_alias=True))

            except Exception as tool_error:
                logger.error(f"Failed to create tool {tool.name}: {str(tool_error)}")
                failed_tools.append({
                    "name": tool.name,
                    "error": str(tool_error)
                })

        return {
            "status": "success",
            "message": f"Processed OpenAPI specification from {url}",
            "source_url": url,
            "api_info": {
                "title": spec.get("info", {}).get("title", "Unknown API"),
                "version": spec.get("info", {}).get("version", "unknown"),
                "openapi_version": spec.get("openapi", "unknown")
            },
            "tools_created": len(created_tools),
            "tools_failed": len(failed_tools),
            "created_tools": created_tools,
            "failed_tools": failed_tools,
            "ai_enhanced": enhance_with_ai and len(tools) > 0
        }

    except httpx.HTTPError as e:
        logger.error(f"Failed to fetch OpenAPI spec from {url}: {str(e)}")
        raise HTTPException(status_code=400, detail=f"Failed to fetch OpenAPI specification: {str(e)}")
    except OpenAPIValidationError as e:
        logger.error(f"OpenAPI validation failed for {url}: {str(e)}")
        raise HTTPException(status_code=400, detail=f"Invalid OpenAPI specification: {str(e)}")
    except OpenAPIParsingError as e:
        logger.error(f"OpenAPI parsing failed for {url}: {str(e)}")
        raise HTTPException(status_code=400, detail=f"Failed to parse OpenAPI specification: {str(e)}")
    except OpenAPIError as e:
        logger.error(f"OpenAPI processing failed for {url}: {str(e)}")
        raise HTTPException(status_code=400, detail=f"OpenAPI processing error: {str(e)}")
    except Exception as e:
        logger.error(f"Unexpected error processing {url}: {str(e)}")
        raise HTTPException(status_code=500, detail=f"Internal server error: {str(e)}")


#################
# Resource APIs #
#################
# --- Resource templates endpoint - MUST come before variable paths ---
@resource_router.get("/templates/list", response_model=ListResourceTemplatesResult)
@require_permission("resources.read")
async def list_resource_templates(
    db: Session = Depends(get_db),
    user=Depends(get_current_user_with_permissions),
) -> ListResourceTemplatesResult:
    """
    List all available resource templates.

    Args:
        db (Session): Database session.
        user (str): Authenticated user.

    Returns:
        ListResourceTemplatesResult: A paginated list of resource templates.
    """
    logger.debug(f"User {user} requested resource templates")
    resource_templates = await resource_service.list_resource_templates(db)
    # For simplicity, we're not implementing real pagination here
    return ListResourceTemplatesResult(_meta={}, resource_templates=resource_templates, next_cursor=None)  # No pagination for now


@resource_router.post("/{resource_id}/toggle")
@require_permission("resources.update")
async def toggle_resource_status(
    resource_id: int,
    activate: bool = True,
    db: Session = Depends(get_db),
    user=Depends(get_current_user_with_permissions),
) -> Dict[str, Any]:
    """
    Activate or deactivate a resource by its ID.

    Args:
        resource_id (int): The ID of the resource.
        activate (bool): True to activate, False to deactivate.
        db (Session): Database session.
        user (str): Authenticated user.

    Returns:
        Dict[str, Any]: Status message and updated resource data.

    Raises:
        HTTPException: If toggling fails.
    """
    logger.debug(f"User {user} is toggling resource with ID {resource_id} to {'active' if activate else 'inactive'}")
    try:
        resource = await resource_service.toggle_resource_status(db, resource_id, activate)
        return {
            "status": "success",
            "message": f"Resource {resource_id} {'activated' if activate else 'deactivated'}",
            "resource": resource.model_dump(),
        }
    except Exception as e:
        raise HTTPException(status_code=status.HTTP_400_BAD_REQUEST, detail=str(e))


@resource_router.get("", response_model=List[ResourceRead])
@resource_router.get("/", response_model=List[ResourceRead])
@require_permission("resources.read")
async def list_resources(
    cursor: Optional[str] = None,
    include_inactive: bool = False,
    tags: Optional[str] = None,
    team_id: Optional[str] = None,
    visibility: Optional[str] = None,
    db: Session = Depends(get_db),
    user=Depends(get_current_user_with_permissions),
) -> List[ResourceRead]:
    """
    Retrieve a list of resources accessible to the user, with team filtering support.

    Args:
        cursor (Optional[str]): Optional cursor for pagination.
        include_inactive (bool): Whether to include inactive resources.
        tags (Optional[str]): Comma-separated list of tags to filter by.
        team_id (Optional[str]): Filter by specific team ID.
        visibility (Optional[str]): Filter by visibility (private, team, public).
        db (Session): Database session.
        user (str): Authenticated user.

    Returns:
        List[ResourceRead]: List of resources the user has access to.
    """
    # Parse tags parameter if provided
    tags_list = None
    if tags:
        tags_list = [tag.strip() for tag in tags.split(",") if tag.strip()]
    # Get user email for team filtering
    user_email = get_user_email(user)

    # Use team-filtered resource listing
    if team_id or visibility:
        data = await resource_service.list_resources_for_user(db=db, user_email=user_email, team_id=team_id, visibility=visibility, include_inactive=include_inactive)
        # Apply tag filtering to team-filtered results if needed
        if tags_list:
            data = [resource for resource in data if any(tag in resource.tags for tag in tags_list)]
    else:
        # Use existing method for backward compatibility when no team filtering
        logger.debug(f"User {user_email} requested resource list with cursor {cursor}, include_inactive={include_inactive}, tags={tags_list}")
        if cached := resource_cache.get("resource_list"):
            return cached
        data = await resource_service.list_resources(db, include_inactive=include_inactive, tags=tags_list)
        resource_cache.set("resource_list", data)
    return data


@resource_router.post("", response_model=ResourceRead)
@resource_router.post("/", response_model=ResourceRead)
@require_permission("resources.create")
async def create_resource(
    resource: ResourceCreate,
    request: Request,
    team_id: Optional[str] = Body(None, description="Team ID to assign resource to"),
    visibility: str = Body("private", description="Resource visibility: private, team, public"),
    db: Session = Depends(get_db),
    user=Depends(get_current_user_with_permissions),
) -> ResourceRead:
    """
    Create a new resource.

    Args:
        resource (ResourceCreate): Data for the new resource.
        request (Request): FastAPI request object for metadata extraction.
        team_id (Optional[str]): Team ID to assign the resource to.
        visibility (str): Resource visibility level (private, team, public).
        db (Session): Database session.
        user (str): Authenticated user.

    Returns:
        ResourceRead: The created resource.

    Raises:
        HTTPException: On conflict or validation errors or IntegrityError.
    """
    try:
        # Extract metadata from request
        metadata = MetadataCapture.extract_creation_metadata(request, user)

        # Get user email and handle team assignment
        user_email = get_user_email(user)

        # If no team specified, get user's personal team
        if not team_id:
            # First-Party
            from mcpgateway.services.team_management_service import TeamManagementService  # pylint: disable=import-outside-toplevel

            team_service = TeamManagementService(db)
            user_teams = await team_service.get_user_teams(user_email, include_personal=True)
            personal_team = next((team for team in user_teams if team.is_personal), None)
            team_id = personal_team.id if personal_team else None

        logger.debug(f"User {user_email} is creating a new resource for team {team_id}")
        return await resource_service.register_resource(
            db,
            resource,
            created_by=metadata["created_by"],
            created_from_ip=metadata["created_from_ip"],
            created_via=metadata["created_via"],
            created_user_agent=metadata["created_user_agent"],
            import_batch_id=metadata["import_batch_id"],
            federation_source=metadata["federation_source"],
            team_id=team_id,
            owner_email=user_email,
            visibility=visibility,
        )
    except ResourceURIConflictError as e:
        raise HTTPException(status_code=409, detail=str(e))
    except ResourceError as e:
        raise HTTPException(status_code=400, detail=str(e))
    except ValidationError as e:
        # Handle validation errors from Pydantic
        logger.error(f"Validation error while creating resource: {e}")
        raise HTTPException(status_code=422, detail=ErrorFormatter.format_validation_error(e))
    except IntegrityError as e:
        logger.error(f"Integrity error while creating resource: {e}")
        raise HTTPException(status_code=409, detail=ErrorFormatter.format_database_error(e))


@resource_router.get("/{uri:path}")
@require_permission("resources.read")
async def read_resource(uri: str, request: Request, db: Session = Depends(get_db), user=Depends(get_current_user_with_permissions)) -> Any:
    """
    Read a resource by its URI with plugin support.

    Args:
        uri (str): URI of the resource.
        request (Request): FastAPI request object for context.
        db (Session): Database session.
        user (str): Authenticated user.

    Returns:
        Any: The content of the resource.

    Raises:
        HTTPException: If the resource cannot be found or read.
    """
    # Get request ID from headers or generate one
    request_id = request.headers.get("X-Request-ID", str(uuid.uuid4()))
    server_id = request.headers.get("X-Server-ID")

    logger.debug(f"User {user} requested resource with URI {uri} (request_id: {request_id})")

    # Check cache
    if cached := resource_cache.get(uri):
        return cached

    try:
        # Call service with context for plugin support
        content = await resource_service.read_resource(db, uri, request_id=request_id, user=user, server_id=server_id)
    except (ResourceNotFoundError, ResourceError) as exc:
        # Translate to FastAPI HTTP error
        raise HTTPException(status_code=status.HTTP_404_NOT_FOUND, detail=str(exc)) from exc

    resource_cache.set(uri, content)
    # Ensure a plain JSON-serializable structure
    try:
        # First-Party
        from mcpgateway.models import ResourceContent  # pylint: disable=import-outside-toplevel
        from mcpgateway.models import TextContent  # pylint: disable=import-outside-toplevel

        # If already a ResourceContent, serialize directly
        if isinstance(content, ResourceContent):
            return content.model_dump()

        # If TextContent, wrap into resource envelope with text
        if isinstance(content, TextContent):
            return {"type": "resource", "uri": uri, "text": content.text}
    except Exception:
        pass

    if isinstance(content, bytes):
        return {"type": "resource", "uri": uri, "blob": content.decode("utf-8", errors="ignore")}
    if isinstance(content, str):
        return {"type": "resource", "uri": uri, "text": content}

    # Objects with a 'text' attribute (e.g., mocks) – best-effort mapping
    if hasattr(content, "text"):
        return {"type": "resource", "uri": uri, "text": getattr(content, "text")}

    return {"type": "resource", "uri": uri, "text": str(content)}


@resource_router.put("/{uri:path}", response_model=ResourceRead)
@require_permission("resources.update")
async def update_resource(
    uri: str,
    resource: ResourceUpdate,
    db: Session = Depends(get_db),
    user=Depends(get_current_user_with_permissions),
) -> ResourceRead:
    """
    Update a resource identified by its URI.

    Args:
        uri (str): URI of the resource.
        resource (ResourceUpdate): New resource data.
        db (Session): Database session.
        user (str): Authenticated user.

    Returns:
        ResourceRead: The updated resource.

    Raises:
        HTTPException: If the resource is not found or update fails.
    """
    try:
        logger.debug(f"User {user} is updating resource with URI {uri}")
        result = await resource_service.update_resource(db, uri, resource)
    except ResourceNotFoundError as e:
        raise HTTPException(status_code=404, detail=str(e))
    except ValidationError as e:
        logger.error(f"Validation error while updating resource {uri}: {e}")
        raise HTTPException(status_code=422, detail=ErrorFormatter.format_validation_error(e))
    except IntegrityError as e:
        logger.error(f"Integrity error while updating resource {uri}: {e}")
        raise HTTPException(status_code=409, detail=ErrorFormatter.format_database_error(e))
    await invalidate_resource_cache(uri)
    return result


@resource_router.delete("/{uri:path}")
@require_permission("resources.delete")
async def delete_resource(uri: str, db: Session = Depends(get_db), user=Depends(get_current_user_with_permissions)) -> Dict[str, str]:
    """
    Delete a resource by its URI.

    Args:
        uri (str): URI of the resource to delete.
        db (Session): Database session.
        user (str): Authenticated user.

    Returns:
        Dict[str, str]: Status message indicating deletion success.

    Raises:
        HTTPException: If the resource is not found or deletion fails.
    """
    try:
        logger.debug(f"User {user} is deleting resource with URI {uri}")
        await resource_service.delete_resource(db, uri)
        await invalidate_resource_cache(uri)
        return {"status": "success", "message": f"Resource {uri} deleted"}
    except ResourceNotFoundError as e:
        raise HTTPException(status_code=404, detail=str(e))
    except ResourceError as e:
        raise HTTPException(status_code=400, detail=str(e))


@resource_router.post("/subscribe/{uri:path}")
@require_permission("resources.read")
async def subscribe_resource(uri: str, user=Depends(get_current_user_with_permissions)) -> StreamingResponse:
    """
    Subscribe to server-sent events (SSE) for a specific resource.

    Args:
        uri (str): URI of the resource to subscribe to.
        user (str): Authenticated user.

    Returns:
        StreamingResponse: A streaming response with event updates.
    """
    logger.debug(f"User {user} is subscribing to resource with URI {uri}")
    return StreamingResponse(resource_service.subscribe_events(uri), media_type="text/event-stream")


###############
# Prompt APIs #
###############
@prompt_router.post("/{prompt_id}/toggle")
@require_permission("prompts.update")
async def toggle_prompt_status(
    prompt_id: int,
    activate: bool = True,
    db: Session = Depends(get_db),
    user=Depends(get_current_user_with_permissions),
) -> Dict[str, Any]:
    """
    Toggle the activation status of a prompt.

    Args:
        prompt_id: ID of the prompt to toggle.
        activate: True to activate, False to deactivate.
        db: Database session.
        user: Authenticated user.

    Returns:
        Status message and updated prompt details.

    Raises:
        HTTPException: If the toggle fails (e.g., prompt not found or database error); emitted with *400 Bad Request* status and an error message.
    """
    logger.debug(f"User: {user} requested toggle for prompt {prompt_id}, activate={activate}")
    try:
        prompt = await prompt_service.toggle_prompt_status(db, prompt_id, activate)
        return {
            "status": "success",
            "message": f"Prompt {prompt_id} {'activated' if activate else 'deactivated'}",
            "prompt": prompt.model_dump(),
        }
    except Exception as e:
        raise HTTPException(status_code=status.HTTP_400_BAD_REQUEST, detail=str(e))


@prompt_router.get("", response_model=List[PromptRead])
@prompt_router.get("/", response_model=List[PromptRead])
@require_permission("prompts.read")
async def list_prompts(
    cursor: Optional[str] = None,
    include_inactive: bool = False,
    tags: Optional[str] = None,
    team_id: Optional[str] = None,
    visibility: Optional[str] = None,
    db: Session = Depends(get_db),
    user=Depends(get_current_user_with_permissions),
) -> List[PromptRead]:
    """
    List prompts accessible to the user, with team filtering support.

    Args:
        cursor: Cursor for pagination.
        include_inactive: Include inactive prompts.
        tags: Comma-separated list of tags to filter by.
        team_id: Filter by specific team ID.
        visibility: Filter by visibility (private, team, public).
        db: Database session.
        user: Authenticated user.

    Returns:
        List of prompt records the user has access to.
    """
    # Parse tags parameter if provided
    tags_list = None
    if tags:
        tags_list = [tag.strip() for tag in tags.split(",") if tag.strip()]
    # Get user email for team filtering
    user_email = get_user_email(user)

    # Use team-filtered prompt listing
    if team_id or visibility:
        data = await prompt_service.list_prompts_for_user(db=db, user_email=user_email, team_id=team_id, visibility=visibility, include_inactive=include_inactive)
        # Apply tag filtering to team-filtered results if needed
        if tags_list:
            data = [prompt for prompt in data if any(tag in prompt.tags for tag in tags_list)]
    else:
        # Use existing method for backward compatibility when no team filtering
        logger.debug(f"User: {user_email} requested prompt list with include_inactive={include_inactive}, cursor={cursor}, tags={tags_list}")
        data = await prompt_service.list_prompts(db, cursor=cursor, include_inactive=include_inactive, tags=tags_list)
    return data


@prompt_router.post("", response_model=PromptRead)
@prompt_router.post("/", response_model=PromptRead)
@require_permission("prompts.create")
async def create_prompt(
    prompt: PromptCreate,
    request: Request,
    team_id: Optional[str] = Body(None, description="Team ID to assign prompt to"),
    visibility: str = Body("private", description="Prompt visibility: private, team, public"),
    db: Session = Depends(get_db),
    user=Depends(get_current_user_with_permissions),
) -> PromptRead:
    """
    Create a new prompt.

    Args:
        prompt (PromptCreate): Payload describing the prompt to create.
        request (Request): The FastAPI request object for metadata extraction.
        team_id (Optional[str]): Team ID to assign the prompt to.
        visibility (str): Prompt visibility level (private, team, public).
        db (Session): Active SQLAlchemy session.
        user (str): Authenticated username.

    Returns:
        PromptRead: The newly-created prompt.

    Raises:
        HTTPException: * **409 Conflict** - another prompt with the same name already exists.
            * **400 Bad Request** - validation or persistence error raised
                by :pyclass:`~mcpgateway.services.prompt_service.PromptService`.
    """
    try:
        # Extract metadata from request
        metadata = MetadataCapture.extract_creation_metadata(request, user)

        # Get user email and handle team assignment
        user_email = get_user_email(user)

        # If no team specified, get user's personal team
        if not team_id:
            # First-Party
            from mcpgateway.services.team_management_service import TeamManagementService  # pylint: disable=import-outside-toplevel

            team_service = TeamManagementService(db)
            user_teams = await team_service.get_user_teams(user_email, include_personal=True)
            personal_team = next((team for team in user_teams if team.is_personal), None)
            team_id = personal_team.id if personal_team else None

        logger.debug(f"User {user_email} is creating a new prompt for team {team_id}")
        return await prompt_service.register_prompt(
            db,
            prompt,
            created_by=metadata["created_by"],
            created_from_ip=metadata["created_from_ip"],
            created_via=metadata["created_via"],
            created_user_agent=metadata["created_user_agent"],
            import_batch_id=metadata["import_batch_id"],
            federation_source=metadata["federation_source"],
            team_id=team_id,
            owner_email=user_email,
            visibility=visibility,
        )
    except Exception as e:
        if isinstance(e, PromptNameConflictError):
            # If the prompt name already exists, return a 409 Conflict error
            raise HTTPException(status_code=status.HTTP_409_CONFLICT, detail=str(e))
        if isinstance(e, PromptError):
            # If there is a general prompt error, return a 400 Bad Request error
            raise HTTPException(status_code=status.HTTP_400_BAD_REQUEST, detail=str(e))
        if isinstance(e, ValidationError):
            # If there is a validation error, return a 422 Unprocessable Entity error
            logger.error(f"Validation error while creating prompt: {e}")
            raise HTTPException(status_code=status.HTTP_422_UNPROCESSABLE_ENTITY, detail=ErrorFormatter.format_validation_error(e))
        if isinstance(e, IntegrityError):
            # If there is an integrity error, return a 409 Conflict error
            logger.error(f"Integrity error while creating prompt: {e}")
            raise HTTPException(status_code=status.HTTP_409_CONFLICT, detail=ErrorFormatter.format_database_error(e))
        # For any other unexpected errors, return a 500 Internal Server Error
        logger.error(f"Unexpected error while creating prompt: {e}")
        raise HTTPException(status_code=status.HTTP_500_INTERNAL_SERVER_ERROR, detail="An unexpected error occurred while creating the prompt")


@prompt_router.post("/{name}")
@require_permission("prompts.read")
async def get_prompt(
    name: str,
    args: Dict[str, str] = Body({}),
    db: Session = Depends(get_db),
    user=Depends(get_current_user_with_permissions),
) -> Any:
    """Get a prompt by name with arguments.

    This implements the prompts/get functionality from the MCP spec,
    which requires a POST request with arguments in the body.


    Args:
        name: Name of the prompt.
        args: Template arguments.
        db: Database session.
        user: Authenticated user.

    Returns:
        Rendered prompt or metadata.

    Raises:
        Exception: Re-raised if not a handled exception type.
    """
    logger.debug(f"User: {user} requested prompt: {name} with args={args}")
    start_time = time.monotonic()
    success = False
    error_message = None
    result = None

    try:
        PromptExecuteArgs(args=args)
        result = await prompt_service.get_prompt(db, name, args)
        success = True
        logger.debug(f"Prompt execution successful for '{name}'")
    except Exception as ex:
        error_message = str(ex)
        logger.error(f"Could not retrieve prompt {name}: {ex}")
        if isinstance(ex, PluginViolationError):
            # Return the actual plugin violation message
            result = JSONResponse(content={"message": ex.message, "details": str(ex.violation) if hasattr(ex, "violation") else None}, status_code=422)
        elif isinstance(ex, (ValueError, PromptError)):
            # Return the actual error message
            result = JSONResponse(content={"message": str(ex)}, status_code=422)
        else:
            raise

    # Record metrics (moved outside try/except/finally to ensure it runs)
    end_time = time.monotonic()
    response_time = end_time - start_time

    # Get the prompt from database to get its ID
    prompt = db.execute(select(DbPrompt).where(DbPrompt.name == name)).scalar_one_or_none()

    if prompt:
        metric = PromptMetric(
            prompt_id=prompt.id,
            response_time=response_time,
            is_success=success,
            error_message=error_message,
        )
        db.add(metric)
        db.commit()

    return result


@prompt_router.get("/{name}")
@require_permission("prompts.read")
async def get_prompt_no_args(
    name: str,
    db: Session = Depends(get_db),
    user=Depends(get_current_user_with_permissions),
) -> Any:
    """Get a prompt by name without arguments.

    This endpoint is for convenience when no arguments are needed.

    Args:
        name: The name of the prompt to retrieve
        db: Database session
        user: Authenticated user

    Returns:
        The prompt template information

    Raises:
        Exception: Re-raised from prompt service.
    """
    logger.debug(f"User: {user} requested prompt: {name} with no arguments")
    start_time = time.monotonic()
    success = False
    error_message = None
    result = None

    try:
        result = await prompt_service.get_prompt(db, name, {})
        success = True
    except Exception as ex:
        error_message = str(ex)
        raise

    # Record metrics
    end_time = time.monotonic()
    response_time = end_time - start_time

    # Get the prompt from database to get its ID
    prompt = db.execute(select(DbPrompt).where(DbPrompt.name == name)).scalar_one_or_none()

    if prompt:
        metric = PromptMetric(
            prompt_id=prompt.id,
            response_time=response_time,
            is_success=success,
            error_message=error_message,
        )
        db.add(metric)
        db.commit()

    return result


@prompt_router.put("/{name}", response_model=PromptRead)
@require_permission("prompts.update")
async def update_prompt(
    name: str,
    prompt: PromptUpdate,
    db: Session = Depends(get_db),
    user=Depends(get_current_user_with_permissions),
) -> PromptRead:
    """
    Update (overwrite) an existing prompt definition.

    Args:
        name (str): Identifier of the prompt to update.
        prompt (PromptUpdate): New prompt content and metadata.
        db (Session): Active SQLAlchemy session.
        user (str): Authenticated username.

    Returns:
        PromptRead: The updated prompt object.

    Raises:
        HTTPException: * **409 Conflict** - a different prompt with the same *name* already exists and is still active.
            * **400 Bad Request** - validation or persistence error raised by :pyclass:`~mcpgateway.services.prompt_service.PromptService`.
    """
    logger.info(f"User: {user} requested to update prompt: {name} with data={prompt}")
    logger.debug(f"User: {user} requested to update prompt: {name} with data={prompt}")
    try:
        return await prompt_service.update_prompt(db, name, prompt)
    except Exception as e:
        if isinstance(e, PromptNotFoundError):
            raise HTTPException(status_code=status.HTTP_404_NOT_FOUND, detail=str(e))
        if isinstance(e, ValidationError):
            logger.error(f"Validation error while updating prompt: {e}")
            raise HTTPException(status_code=status.HTTP_422_UNPROCESSABLE_ENTITY, detail=ErrorFormatter.format_validation_error(e))
        if isinstance(e, IntegrityError):
            logger.error(f"Integrity error while updating prompt: {e}")
            raise HTTPException(status_code=status.HTTP_409_CONFLICT, detail=ErrorFormatter.format_database_error(e))
        if isinstance(e, PromptNameConflictError):
            # If the prompt name already exists, return a 409 Conflict error
            raise HTTPException(status_code=status.HTTP_409_CONFLICT, detail=str(e))
        if isinstance(e, PromptError):
            # If there is a general prompt error, return a 400 Bad Request error
            raise HTTPException(status_code=status.HTTP_400_BAD_REQUEST, detail=str(e))
        # For any other unexpected errors, return a 500 Internal Server Error
        logger.error(f"Unexpected error while updating prompt: {e}")
        raise HTTPException(status_code=status.HTTP_500_INTERNAL_SERVER_ERROR, detail="An unexpected error occurred while updating the prompt")


@prompt_router.delete("/{name}")
@require_permission("prompts.delete")
async def delete_prompt(name: str, db: Session = Depends(get_db), user=Depends(get_current_user_with_permissions)) -> Dict[str, str]:
    """
    Delete a prompt by name.

    Args:
        name: Name of the prompt.
        db: Database session.
        user: Authenticated user.

    Returns:
        Status message.

    Raises:
        HTTPException: If the prompt is not found, a prompt error occurs, or an unexpected error occurs during deletion.
    """
    logger.debug(f"User: {user} requested deletion of prompt {name}")
    try:
        await prompt_service.delete_prompt(db, name)
        return {"status": "success", "message": f"Prompt {name} deleted"}
    except Exception as e:
        if isinstance(e, PromptNotFoundError):
            raise HTTPException(status_code=status.HTTP_404_NOT_FOUND, detail=str(e))
        if isinstance(e, PromptError):
            raise HTTPException(status_code=status.HTTP_400_BAD_REQUEST, detail=str(e))
        logger.error(f"Unexpected error while deleting prompt {name}: {e}")
        raise HTTPException(status_code=status.HTTP_500_INTERNAL_SERVER_ERROR, detail="An unexpected error occurred while deleting the prompt")

    # except PromptNotFoundError as e:
    #     return {"status": "error", "message": str(e)}
    # except PromptError as e:
    #     return {"status": "error", "message": str(e)}


################
# Gateway APIs #
################
@gateway_router.post("/{gateway_id}/toggle")
@require_permission("gateways.update")
async def toggle_gateway_status(
    gateway_id: str,
    activate: bool = True,
    db: Session = Depends(get_db),
    user=Depends(get_current_user_with_permissions),
) -> Dict[str, Any]:
    """
    Toggle the activation status of a gateway.

    Args:
        gateway_id (str): String ID of the gateway to toggle.
        activate (bool): ``True`` to activate, ``False`` to deactivate.
        db (Session): Active SQLAlchemy session.
        user (str): Authenticated username.

    Returns:
        Dict[str, Any]: A dict containing the operation status, a message, and the updated gateway object.

    Raises:
        HTTPException: Returned with **400 Bad Request** if the toggle operation fails (e.g., the gateway does not exist or the database raises an unexpected error).
    """
    logger.debug(f"User '{user}' requested toggle for gateway {gateway_id}, activate={activate}")
    try:
        gateway = await gateway_service.toggle_gateway_status(
            db,
            gateway_id,
            activate,
        )
        return {
            "status": "success",
            "message": f"Gateway {gateway_id} {'activated' if activate else 'deactivated'}",
            "gateway": gateway.model_dump(),
        }
    except Exception as e:
        raise HTTPException(status_code=status.HTTP_400_BAD_REQUEST, detail=str(e))


@gateway_router.get("", response_model=List[GatewayRead])
@gateway_router.get("/", response_model=List[GatewayRead])
@require_permission("gateways.read")
async def list_gateways(
    include_inactive: bool = False,
    db: Session = Depends(get_db),
    user=Depends(get_current_user_with_permissions),
) -> List[GatewayRead]:
    """
    List all gateways.

    Args:
        include_inactive: Include inactive gateways.
        db: Database session.
        user: Authenticated user.

    Returns:
        List of gateway records.
    """
    logger.debug(f"User '{user}' requested list of gateways with include_inactive={include_inactive}")
    return await gateway_service.list_gateways(db, include_inactive=include_inactive)


@gateway_router.post("", response_model=GatewayRead)
@gateway_router.post("/", response_model=GatewayRead)
@require_permission("gateways.create")
async def register_gateway(
    gateway: GatewayCreate,
    request: Request,
    db: Session = Depends(get_db),
    user=Depends(get_current_user_with_permissions),
) -> GatewayRead:
    """
    Register a new gateway.

    Args:
        gateway: Gateway creation data.
        request: The FastAPI request object for metadata extraction.
        db: Database session.
        user: Authenticated user.

    Returns:
        Created gateway.
    """
    logger.debug(f"User '{user}' requested to register gateway: {gateway}")
    try:
        # Extract metadata from request
        metadata = MetadataCapture.extract_creation_metadata(request, user)

        # Get user email and handle team assignment
        user_email = get_user_email(user)
        team_id = gateway.team_id
        visibility = gateway.visibility

        # If no team specified, get user's personal team
        if not team_id:
            # First-Party
            from mcpgateway.services.team_management_service import TeamManagementService  # pylint: disable=import-outside-toplevel

            team_service = TeamManagementService(db)
            user_teams = await team_service.get_user_teams(user_email, include_personal=True)
            personal_team = next((team for team in user_teams if team.is_personal), None)
            team_id = personal_team.id if personal_team else None

        logger.debug(f"User {user_email} is creating a new gateway for team {team_id}")

        return await gateway_service.register_gateway(
            db,
            gateway,
            created_by=metadata["created_by"],
            created_from_ip=metadata["created_from_ip"],
            created_via=metadata["created_via"],
            created_user_agent=metadata["created_user_agent"],
            team_id=team_id,
            owner_email=user_email,
            visibility=visibility,
        )
    except Exception as ex:
        if isinstance(ex, GatewayConnectionError):
            return JSONResponse(content={"message": "Unable to connect to gateway"}, status_code=status.HTTP_503_SERVICE_UNAVAILABLE)
        if isinstance(ex, ValueError):
            return JSONResponse(content={"message": "Unable to process input"}, status_code=status.HTTP_400_BAD_REQUEST)
        if isinstance(ex, GatewayNameConflictError):
            return JSONResponse(content={"message": "Gateway name already exists"}, status_code=status.HTTP_409_CONFLICT)
        if isinstance(ex, RuntimeError):
            return JSONResponse(content={"message": "Error during execution"}, status_code=status.HTTP_500_INTERNAL_SERVER_ERROR)
        if isinstance(ex, ValidationError):
            return JSONResponse(content=ErrorFormatter.format_validation_error(ex), status_code=status.HTTP_422_UNPROCESSABLE_ENTITY)
        if isinstance(ex, IntegrityError):
            return JSONResponse(status_code=status.HTTP_409_CONFLICT, content=ErrorFormatter.format_database_error(ex))
        return JSONResponse(content={"message": "Unexpected error"}, status_code=status.HTTP_500_INTERNAL_SERVER_ERROR)


@gateway_router.get("/{gateway_id}", response_model=GatewayRead)
@require_permission("gateways.read")
async def get_gateway(gateway_id: str, db: Session = Depends(get_db), user=Depends(get_current_user_with_permissions)) -> GatewayRead:
    """
    Retrieve a gateway by ID.

    Args:
        gateway_id: ID of the gateway.
        db: Database session.
        user: Authenticated user.

    Returns:
        Gateway data.
    """
    logger.debug(f"User '{user}' requested gateway {gateway_id}")
    return await gateway_service.get_gateway(db, gateway_id)


@gateway_router.put("/{gateway_id}", response_model=GatewayRead)
@require_permission("gateways.update")
async def update_gateway(
    gateway_id: str,
    gateway: GatewayUpdate,
    db: Session = Depends(get_db),
    user=Depends(get_current_user_with_permissions),
) -> GatewayRead:
    """
    Update a gateway.

    Args:
        gateway_id: Gateway ID.
        gateway: Gateway update data.
        db: Database session.
        user: Authenticated user.

    Returns:
        Updated gateway.
    """
    logger.debug(f"User '{user}' requested update on gateway {gateway_id} with data={gateway}")
    try:
        return await gateway_service.update_gateway(db, gateway_id, gateway)
    except Exception as ex:
        if isinstance(ex, GatewayNotFoundError):
            return JSONResponse(content={"message": "Gateway not found"}, status_code=status.HTTP_404_NOT_FOUND)
        if isinstance(ex, GatewayConnectionError):
            return JSONResponse(content={"message": "Unable to connect to gateway"}, status_code=status.HTTP_503_SERVICE_UNAVAILABLE)
        if isinstance(ex, ValueError):
            return JSONResponse(content={"message": "Unable to process input"}, status_code=status.HTTP_400_BAD_REQUEST)
        if isinstance(ex, GatewayNameConflictError):
            return JSONResponse(content={"message": "Gateway name already exists"}, status_code=status.HTTP_409_CONFLICT)
        if isinstance(ex, RuntimeError):
            return JSONResponse(content={"message": "Error during execution"}, status_code=status.HTTP_500_INTERNAL_SERVER_ERROR)
        if isinstance(ex, ValidationError):
            return JSONResponse(content=ErrorFormatter.format_validation_error(ex), status_code=status.HTTP_422_UNPROCESSABLE_ENTITY)
        if isinstance(ex, IntegrityError):
            return JSONResponse(status_code=status.HTTP_409_CONFLICT, content=ErrorFormatter.format_database_error(ex))
        return JSONResponse(content={"message": "Unexpected error"}, status_code=status.HTTP_500_INTERNAL_SERVER_ERROR)


@gateway_router.delete("/{gateway_id}")
@require_permission("gateways.delete")
async def delete_gateway(gateway_id: str, db: Session = Depends(get_db), user=Depends(get_current_user_with_permissions)) -> Dict[str, str]:
    """
    Delete a gateway by ID.

    Args:
        gateway_id: ID of the gateway.
        db: Database session.
        user: Authenticated user.

    Returns:
        Status message.
    """
    logger.debug(f"User '{user}' requested deletion of gateway {gateway_id}")
    await gateway_service.delete_gateway(db, gateway_id)
    return {"status": "success", "message": f"Gateway {gateway_id} deleted"}


##############
# Root APIs  #
##############
@root_router.get("", response_model=List[Root])
@root_router.get("/", response_model=List[Root])
async def list_roots(
    user=Depends(get_current_user_with_permissions),
) -> List[Root]:
    """
    Retrieve a list of all registered roots.

    Args:
        user: Authenticated user.

    Returns:
        List of Root objects.
    """
    logger.debug(f"User '{user}' requested list of roots")
    return await root_service.list_roots()


@root_router.post("", response_model=Root)
@root_router.post("/", response_model=Root)
async def add_root(
    root: Root,  # Accept JSON body using the Root model from models.py
    user=Depends(get_current_user_with_permissions),
) -> Root:
    """
    Add a new root.

    Args:
        root: Root object containing URI and name.
        user: Authenticated user.

    Returns:
        The added Root object.
    """
    logger.debug(f"User '{user}' requested to add root: {root}")
    return await root_service.add_root(str(root.uri), root.name)


@root_router.delete("/{uri:path}")
async def remove_root(
    uri: str,
    user=Depends(get_current_user_with_permissions),
) -> Dict[str, str]:
    """
    Remove a registered root by URI.

    Args:
        uri: URI of the root to remove.
        user: Authenticated user.

    Returns:
        Status message indicating result.
    """
    logger.debug(f"User '{user}' requested to remove root with URI: {uri}")
    await root_service.remove_root(uri)
    return {"status": "success", "message": f"Root {uri} removed"}


@root_router.get("/changes")
async def subscribe_roots_changes(
    user=Depends(get_current_user_with_permissions),
) -> StreamingResponse:
    """
    Subscribe to real-time changes in root list via Server-Sent Events (SSE).

    Args:
        user: Authenticated user.

    Returns:
        StreamingResponse with event-stream media type.
    """
    logger.debug(f"User '{user}' subscribed to root changes stream")
    return StreamingResponse(root_service.subscribe_changes(), media_type="text/event-stream")


##################
# Utility Routes #
##################
@utility_router.post("/rpc/")
@utility_router.post("/rpc")
async def handle_rpc(request: Request, db: Session = Depends(get_db), user=Depends(require_auth)):
    """Handle RPC requests.

    Args:
        request (Request): The incoming FastAPI request.
        db (Session): Database session.
        user: The authenticated user (dict with RBAC context).

    Returns:
        Response with the RPC result or error.
    """
    try:
        # Extract user identifier from either RBAC user object or JWT payload
        if hasattr(user, "email"):
            user_id = user.email  # RBAC user object
        elif isinstance(user, dict):
            user_id = user.get("sub") or user.get("email") or user.get("username", "unknown")  # JWT payload
        else:
            user_id = str(user)  # String username from basic auth

        logger.debug(f"User {user_id} made an RPC request")
        body = await request.json()
        method = body["method"]
        req_id = body.get("id") if "body" in locals() else None
        params = body.get("params", {})
        server_id = params.get("server_id", None)
        cursor = params.get("cursor")  # Extract cursor parameter

        RPCRequest(jsonrpc="2.0", method=method, params=params)  # Validate the request body against the RPCRequest model

        if method == "initialize":
            result = await session_registry.handle_initialize_logic(body.get("params", {}))
            if hasattr(result, "model_dump"):
                result = result.model_dump(by_alias=True, exclude_none=True)
        elif method == "tools/list":
            if server_id:
                tools = await tool_service.list_server_tools(db, server_id, cursor=cursor)
            else:
                tools = await tool_service.list_tools(db, cursor=cursor)
            result = {"tools": [t.model_dump(by_alias=True, exclude_none=True) for t in tools]}
        elif method == "list_tools":  # Legacy endpoint
            if server_id:
                tools = await tool_service.list_server_tools(db, server_id, cursor=cursor)
            else:
                tools = await tool_service.list_tools(db, cursor=cursor)
            result = {"tools": [t.model_dump(by_alias=True, exclude_none=True) for t in tools]}
        elif method == "list_gateways":
            gateways = await gateway_service.list_gateways(db, include_inactive=False)
            result = {"gateways": [g.model_dump(by_alias=True, exclude_none=True) for g in gateways]}
        elif method == "list_roots":
            roots = await root_service.list_roots()
            result = {"roots": [r.model_dump(by_alias=True, exclude_none=True) for r in roots]}
        elif method == "resources/list":
            if server_id:
                resources = await resource_service.list_server_resources(db, server_id)
            else:
                resources = await resource_service.list_resources(db)
            result = {"resources": [r.model_dump(by_alias=True, exclude_none=True) for r in resources]}
        elif method == "resources/read":
            uri = params.get("uri")
            request_id = params.get("requestId", None)
            if not uri:
                raise JSONRPCError(-32602, "Missing resource URI in parameters", params)
            result = await resource_service.read_resource(db, uri, request_id=request_id, user=get_user_email(user))
            if hasattr(result, "model_dump"):
                result = {"contents": [result.model_dump(by_alias=True, exclude_none=True)]}
            else:
                result = {"contents": [result]}
        elif method == "prompts/list":
            if server_id:
                prompts = await prompt_service.list_server_prompts(db, server_id, cursor=cursor)
            else:
                prompts = await prompt_service.list_prompts(db, cursor=cursor)
            result = {"prompts": [p.model_dump(by_alias=True, exclude_none=True) for p in prompts]}
        elif method == "prompts/get":
            name = params.get("name")
            arguments = params.get("arguments", {})
            if not name:
                raise JSONRPCError(-32602, "Missing prompt name in parameters", params)
            result = await prompt_service.get_prompt(db, name, arguments)
            if hasattr(result, "model_dump"):
                result = result.model_dump(by_alias=True, exclude_none=True)
        elif method == "ping":
            # Per the MCP spec, a ping returns an empty result.
            result = {}
        elif method == "tools/call":
            # Get request headers
            headers = {k.lower(): v for k, v in request.headers.items()}
            name = params.get("name")
            arguments = params.get("arguments", {})
            if not name:
                raise JSONRPCError(-32602, "Missing tool name in parameters", params)
            try:
                result = await tool_service.invoke_tool(db=db, name=name, arguments=arguments, request_headers=headers)
                if hasattr(result, "model_dump"):
                    result = result.model_dump(by_alias=True, exclude_none=True)
            except ValueError:
                result = await gateway_service.forward_request(db, method, params)
                if hasattr(result, "model_dump"):
                    result = result.model_dump(by_alias=True, exclude_none=True)
        # TODO: Implement methods  # pylint: disable=fixme
        elif method == "resources/templates/list":
            result = {}
        elif method.startswith("roots/"):
            result = {}
        elif method.startswith("notifications/"):
            result = {}
        elif method.startswith("sampling/"):
            result = {}
        elif method.startswith("elicitation/"):
            result = {}
        elif method.startswith("completion/"):
            result = {}
        elif method.startswith("logging/"):
            result = {}
        else:
            # Backward compatibility: Try to invoke as a tool directly
            # This allows both old format (method=tool_name) and new format (method=tools/call)
            headers = {k.lower(): v for k, v in request.headers.items()}
            try:
                result = await tool_service.invoke_tool(db=db, name=method, arguments=params, request_headers=headers)
                if hasattr(result, "model_dump"):
                    result = result.model_dump(by_alias=True, exclude_none=True)
            except (ValueError, Exception):
                # If not a tool, try forwarding to gateway
                try:
                    result = await gateway_service.forward_request(db, method, params)
                    if hasattr(result, "model_dump"):
                        result = result.model_dump(by_alias=True, exclude_none=True)
                except Exception:
                    # If all else fails, return invalid method error
                    raise JSONRPCError(-32000, "Invalid method", params)

        return {"jsonrpc": "2.0", "result": result, "id": req_id}

    except JSONRPCError as e:
        error = e.to_dict()
        return {"jsonrpc": "2.0", "error": error["error"], "id": req_id}
    except Exception as e:
        if isinstance(e, ValueError):
            return JSONResponse(content={"message": "Method invalid"}, status_code=422)
        logger.error(f"RPC error: {str(e)}")
        return {
            "jsonrpc": "2.0",
            "error": {"code": -32000, "message": "Internal error", "data": str(e)},
            "id": req_id,
        }


@utility_router.websocket("/ws")
async def websocket_endpoint(websocket: WebSocket):
    """
    Handle WebSocket connection to relay JSON-RPC requests to the internal RPC endpoint.

    Accepts incoming text messages, parses them as JSON-RPC requests, sends them to /rpc,
    and returns the result to the client over the same WebSocket.

    Args:
        websocket: The WebSocket connection instance.
    """
    try:
        # Authenticate WebSocket connection
        if settings.mcp_client_auth_enabled or settings.auth_required:
            # Extract auth from query params or headers
            token = None
            # Try to get token from query parameter
            if "token" in websocket.query_params:
                token = websocket.query_params["token"]
            # Try to get token from Authorization header
            elif "authorization" in websocket.headers:
                auth_header = websocket.headers["authorization"]
                if auth_header.startswith("Bearer "):
                    token = auth_header[7:]

            # Check for proxy auth if MCP client auth is disabled
            if not settings.mcp_client_auth_enabled and settings.trust_proxy_auth:
                proxy_user = websocket.headers.get(settings.proxy_user_header)
                if not proxy_user and not token:
                    await websocket.close(code=1008, reason="Authentication required")
                    return
            elif settings.auth_required and not token:
                await websocket.close(code=1008, reason="Authentication required")
                return

            # Verify JWT token if provided and MCP client auth is enabled
            if token and settings.mcp_client_auth_enabled:
                try:
                    await verify_jwt_token(token)
                except Exception:
                    await websocket.close(code=1008, reason="Invalid authentication")
                    return

        await websocket.accept()
        while True:
            try:
                data = await websocket.receive_text()
                client_args = {"timeout": settings.federation_timeout, "verify": not settings.skip_ssl_verify}
                async with ResilientHttpClient(client_args=client_args) as client:
                    response = await client.post(
                        f"http://localhost:{settings.port}{settings.app_root_path}/rpc",
                        json=json.loads(data),
                        headers={"Content-Type": "application/json"},
                    )
                    await websocket.send_text(response.text)
            except JSONRPCError as e:
                await websocket.send_text(json.dumps(e.to_dict()))
            except json.JSONDecodeError:
                await websocket.send_text(
                    json.dumps(
                        {
                            "jsonrpc": "2.0",
                            "error": {"code": -32700, "message": "Parse error"},
                            "id": None,
                        }
                    )
                )
            except Exception as e:
                logger.error(f"WebSocket error: {str(e)}")
                await websocket.close(code=1011)
                break
    except WebSocketDisconnect:
        logger.info("WebSocket disconnected")
    except Exception as e:
        logger.error(f"WebSocket connection error: {str(e)}")
        try:
            await websocket.close(code=1011)
        except Exception as er:
            logger.error(f"Error while closing WebSocket: {er}")


@utility_router.get("/sse")
@require_permission("tools.invoke")
async def utility_sse_endpoint(request: Request, user=Depends(get_current_user_with_permissions)):
    """
    Establish a Server-Sent Events (SSE) connection for real-time updates.

    Args:
        request (Request): The incoming HTTP request.
        user (str): Authenticated username.

    Returns:
        StreamingResponse: A streaming response that keeps the connection
        open and pushes events to the client.

    Raises:
        HTTPException: Returned with **500 Internal Server Error** if the SSE connection cannot be established or an unexpected error occurs while creating the transport.
    """
    try:
        logger.debug("User %s requested SSE connection", user)
        base_url = update_url_protocol(request)

        transport = SSETransport(base_url=base_url)
        await transport.connect()
        await session_registry.add_session(transport.session_id, transport)

        asyncio.create_task(session_registry.respond(None, user, session_id=transport.session_id, base_url=base_url))

        response = await transport.create_sse_response(request)
        tasks = BackgroundTasks()
        tasks.add_task(session_registry.remove_session, transport.session_id)
        response.background = tasks
        logger.info("SSE connection established: %s", transport.session_id)
        return response
    except Exception as e:
        logger.error("SSE connection error: %s", e)
        raise HTTPException(status_code=500, detail="SSE connection failed")


@utility_router.post("/message")
@require_permission("tools.invoke")
async def utility_message_endpoint(request: Request, user=Depends(get_current_user_with_permissions)):
    """
    Handle a JSON-RPC message directed to a specific SSE session.

    Args:
        request (Request): Incoming request containing the JSON-RPC payload.
        user (str): Authenticated user.

    Returns:
        JSONResponse: ``{"status": "success"}`` with HTTP 202 on success.

    Raises:
        HTTPException: * **400 Bad Request** - ``session_id`` query parameter is missing or the payload cannot be parsed as JSON.
            * **500 Internal Server Error** - An unexpected error occurs while broadcasting the message.
    """
    try:
        logger.debug("User %s sent a message to SSE session", user)

        session_id = request.query_params.get("session_id")
        if not session_id:
            logger.error("Missing session_id in message request")
            raise HTTPException(status_code=400, detail="Missing session_id")

        message = await request.json()

        await session_registry.broadcast(
            session_id=session_id,
            message=message,
        )

        return JSONResponse(content={"status": "success"}, status_code=202)

    except ValueError as e:
        logger.error("Invalid message format: %s", e)
        raise HTTPException(status_code=400, detail=str(e))
    except HTTPException:
        raise
    except Exception as exc:
        logger.error("Message handling error: %s", exc)
        raise HTTPException(status_code=500, detail="Failed to process message")


@utility_router.post("/logging/setLevel")
@require_permission("admin.system_config")
async def set_log_level(request: Request, user=Depends(get_current_user_with_permissions)) -> None:
    """
    Update the server's log level at runtime.

    Args:
        request: HTTP request with log level JSON body.
        user: Authenticated user.

    Returns:
        None
    """
    logger.debug(f"User {user} requested to set log level")
    body = await request.json()
    level = LogLevel(body["level"])
    await logging_service.set_level(level)
    return None


####################
# Metrics          #
####################
@metrics_router.get("", response_model=dict)
@require_permission("admin.metrics")
async def get_metrics(db: Session = Depends(get_db), user=Depends(get_current_user_with_permissions)) -> dict:
    """
    Retrieve aggregated metrics for all entity types (Tools, Resources, Servers, Prompts, A2A Agents).

    Args:
        db: Database session
        user: Authenticated user

    Returns:
        A dictionary with keys for each entity type and their aggregated metrics.
    """
    logger.debug(f"User {user} requested aggregated metrics")
    tool_metrics = await tool_service.aggregate_metrics(db)
    resource_metrics = await resource_service.aggregate_metrics(db)
    server_metrics = await server_service.aggregate_metrics(db)
    prompt_metrics = await prompt_service.aggregate_metrics(db)

    metrics_result = {
        "tools": tool_metrics,
        "resources": resource_metrics,
        "servers": server_metrics,
        "prompts": prompt_metrics,
    }

    # Include A2A metrics only if A2A features are enabled
    if a2a_service and settings.mcpgateway_a2a_metrics_enabled:
        a2a_metrics = await a2a_service.aggregate_metrics(db)
        metrics_result["a2a_agents"] = a2a_metrics

    return metrics_result


@metrics_router.post("/reset", response_model=dict)
@require_permission("admin.metrics")
async def reset_metrics(entity: Optional[str] = None, entity_id: Optional[int] = None, db: Session = Depends(get_db), user=Depends(get_current_user_with_permissions)) -> dict:
    """
    Reset metrics for a specific entity type and optionally a specific entity ID,
    or perform a global reset if no entity is specified.

    Args:
        entity: One of "tool", "resource", "server", "prompt", "a2a_agent", or None for global reset.
        entity_id: Specific entity ID to reset metrics for (optional).
        db: Database session
        user: Authenticated user

    Returns:
        A success message in a dictionary.

    Raises:
        HTTPException: If an invalid entity type is specified.
    """
    logger.debug(f"User {user} requested metrics reset for entity: {entity}, id: {entity_id}")
    if entity is None:
        # Global reset
        await tool_service.reset_metrics(db)
        await resource_service.reset_metrics(db)
        await server_service.reset_metrics(db)
        await prompt_service.reset_metrics(db)
        if a2a_service and settings.mcpgateway_a2a_metrics_enabled:
            await a2a_service.reset_metrics(db)
    elif entity.lower() == "tool":
        await tool_service.reset_metrics(db, entity_id)
    elif entity.lower() == "resource":
        await resource_service.reset_metrics(db)
    elif entity.lower() == "server":
        await server_service.reset_metrics(db)
    elif entity.lower() == "prompt":
        await prompt_service.reset_metrics(db)
    elif entity.lower() in ("a2a_agent", "a2a"):
        if a2a_service and settings.mcpgateway_a2a_metrics_enabled:
            await a2a_service.reset_metrics(db, entity_id)
        else:
            raise HTTPException(status_code=400, detail="A2A features are disabled")
    else:
        raise HTTPException(status_code=400, detail="Invalid entity type for metrics reset")
    return {"status": "success", "message": f"Metrics reset for {entity if entity else 'all entities'}"}


####################
# Healthcheck      #
####################
@app.get("/health")
async def healthcheck(db: Session = Depends(get_db)):
    """
    Perform a basic health check to verify database connectivity.

    Args:
        db: SQLAlchemy session dependency.

    Returns:
        A dictionary with the health status and optional error message.
    """
    try:
        # Execute the query using text() for an explicit textual SQL expression.
        db.execute(text("SELECT 1"))
    except Exception as e:
        error_message = f"Database connection error: {str(e)}"
        logger.error(error_message)
        return {"status": "unhealthy", "error": error_message}
    return {"status": "healthy"}


@app.get("/ready")
async def readiness_check(db: Session = Depends(get_db)):
    """
    Perform a readiness check to verify if the application is ready to receive traffic.

    Args:
        db: SQLAlchemy session dependency.

    Returns:
        JSONResponse with status 200 if ready, 503 if not.
    """
    try:
        # Run the blocking DB check in a thread to avoid blocking the event loop
        await asyncio.to_thread(db.execute, text("SELECT 1"))
        return JSONResponse(content={"status": "ready"}, status_code=200)
    except Exception as e:
        error_message = f"Readiness check failed: {str(e)}"
        logger.error(error_message)
        return JSONResponse(content={"status": "not ready", "error": error_message}, status_code=503)


####################
# Tag Endpoints    #
####################


@tag_router.get("", response_model=List[TagInfo])
@tag_router.get("/", response_model=List[TagInfo])
@require_permission("tags.read")
async def list_tags(
    entity_types: Optional[str] = None,
    include_entities: bool = False,
    db: Session = Depends(get_db),
    user=Depends(get_current_user_with_permissions),
) -> List[TagInfo]:
    """
    Retrieve all unique tags across specified entity types.

    Args:
        entity_types: Comma-separated list of entity types to filter by
                     (e.g., "tools,resources,prompts,servers,gateways").
                     If not provided, returns tags from all entity types.
        include_entities: Whether to include the list of entities that have each tag
        db: Database session
        user: Authenticated user

    Returns:
        List of TagInfo objects containing tag names, statistics, and optionally entities

    Raises:
        HTTPException: If tag retrieval fails
    """
    # Parse entity types parameter if provided
    entity_types_list = None
    if entity_types:
        entity_types_list = [et.strip().lower() for et in entity_types.split(",") if et.strip()]

    logger.debug(f"User {user} is retrieving tags for entity types: {entity_types_list}, include_entities: {include_entities}")

    try:
        tags = await tag_service.get_all_tags(db, entity_types=entity_types_list, include_entities=include_entities)
        return tags
    except Exception as e:
        logger.error(f"Failed to retrieve tags: {str(e)}")
        raise HTTPException(status_code=500, detail=f"Failed to retrieve tags: {str(e)}")


@tag_router.get("/{tag_name}/entities", response_model=List[TaggedEntity])
@require_permission("tags.read")
async def get_entities_by_tag(
    tag_name: str,
    entity_types: Optional[str] = None,
    db: Session = Depends(get_db),
    user=Depends(get_current_user_with_permissions),
) -> List[TaggedEntity]:
    """
    Get all entities that have a specific tag.

    Args:
        tag_name: The tag to search for
        entity_types: Comma-separated list of entity types to filter by
                     (e.g., "tools,resources,prompts,servers,gateways").
                     If not provided, returns entities from all types.
        db: Database session
        user: Authenticated user

    Returns:
        List of TaggedEntity objects

    Raises:
        HTTPException: If entity retrieval fails
    """
    # Parse entity types parameter if provided
    entity_types_list = None
    if entity_types:
        entity_types_list = [et.strip().lower() for et in entity_types.split(",") if et.strip()]

    logger.debug(f"User {user} is retrieving entities for tag '{tag_name}' with entity types: {entity_types_list}")

    try:
        entities = await tag_service.get_entities_by_tag(db, tag_name=tag_name, entity_types=entity_types_list)
        return entities
    except Exception as e:
        logger.error(f"Failed to retrieve entities for tag '{tag_name}': {str(e)}")
        raise HTTPException(status_code=500, detail=f"Failed to retrieve entities: {str(e)}")


####################
# Export/Import    #
####################


@export_import_router.get("/export", response_model=Dict[str, Any])
@require_permission("admin.export")
async def export_configuration(
    request: Request,
    export_format: str = "json",  # pylint: disable=unused-argument
    types: Optional[str] = None,
    exclude_types: Optional[str] = None,
    tags: Optional[str] = None,
    include_inactive: bool = False,
    include_dependencies: bool = True,
    db: Session = Depends(get_db),
    user=Depends(get_current_user_with_permissions),
) -> Dict[str, Any]:
    """
    Export gateway configuration to JSON format.

    Args:
        request: FastAPI request object for extracting root path
        export_format: Export format (currently only 'json' supported)
        types: Comma-separated list of entity types to include (tools,gateways,servers,prompts,resources,roots)
        exclude_types: Comma-separated list of entity types to exclude
        tags: Comma-separated list of tags to filter by
        include_inactive: Whether to include inactive entities
        include_dependencies: Whether to include dependent entities
        db: Database session
        user: Authenticated user

    Returns:
        Export data in the specified format

    Raises:
        HTTPException: If export fails
    """
    try:
        logger.info(f"User {user} requested configuration export")

        # Parse parameters
        include_types = None
        if types:
            include_types = [t.strip() for t in types.split(",") if t.strip()]

        exclude_types_list = None
        if exclude_types:
            exclude_types_list = [t.strip() for t in exclude_types.split(",") if t.strip()]

        tags_list = None
        if tags:
            tags_list = [t.strip() for t in tags.split(",") if t.strip()]

        # Extract username from user (which is now an EmailUser object)
        username = user.email

        # Get root path for URL construction
        root_path = request.scope.get("root_path", "") if request else ""

        # Perform export
        export_data = await export_service.export_configuration(
            db=db,
            include_types=include_types,
            exclude_types=exclude_types_list,
            tags=tags_list,
            include_inactive=include_inactive,
            include_dependencies=include_dependencies,
            exported_by=username,
            root_path=root_path,
        )

        return export_data

    except ExportError as e:
        logger.error(f"Export failed for user {user}: {str(e)}")
        raise HTTPException(status_code=400, detail=str(e))
    except Exception as e:
        logger.error(f"Unexpected export error for user {user}: {str(e)}")
        raise HTTPException(status_code=500, detail=f"Export failed: {str(e)}")


@export_import_router.post("/export/selective", response_model=Dict[str, Any])
@require_permission("admin.export")
async def export_selective_configuration(
    entity_selections: Dict[str, List[str]] = Body(...), include_dependencies: bool = True, db: Session = Depends(get_db), user=Depends(get_current_user_with_permissions)
) -> Dict[str, Any]:
    """
    Export specific entities by their IDs/names.

    Args:
        entity_selections: Dict mapping entity types to lists of IDs/names to export
        include_dependencies: Whether to include dependent entities
        db: Database session
        user: Authenticated user

    Returns:
        Selective export data

    Raises:
        HTTPException: If export fails

    Example request body:
        {
            "tools": ["tool1", "tool2"],
            "servers": ["server1"],
            "prompts": ["prompt1"]
        }
    """
    try:
        logger.info(f"User {user} requested selective configuration export")

        # Extract username from user (which is now an EmailUser object)
        username = user.email

        export_data = await export_service.export_selective(db=db, entity_selections=entity_selections, include_dependencies=include_dependencies, exported_by=username)

        return export_data

    except ExportError as e:
        logger.error(f"Selective export failed for user {user}: {str(e)}")
        raise HTTPException(status_code=400, detail=str(e))
    except Exception as e:
        logger.error(f"Unexpected selective export error for user {user}: {str(e)}")
        raise HTTPException(status_code=500, detail=f"Export failed: {str(e)}")


@export_import_router.post("/import", response_model=Dict[str, Any])
@require_permission("admin.import")
async def import_configuration(
    import_data: Dict[str, Any] = Body(...),
    conflict_strategy: str = "update",
    dry_run: bool = False,
    rekey_secret: Optional[str] = None,
    selected_entities: Optional[Dict[str, List[str]]] = None,
    db: Session = Depends(get_db),
    user=Depends(get_current_user_with_permissions),
) -> Dict[str, Any]:
    """
    Import configuration data with conflict resolution.

    Args:
        import_data: The configuration data to import
        conflict_strategy: How to handle conflicts: skip, update, rename, fail
        dry_run: If true, validate but don't make changes
        rekey_secret: New encryption secret for cross-environment imports
        selected_entities: Dict of entity types to specific entity names/ids to import
        db: Database session
        user: Authenticated user

    Returns:
        Import status and results

    Raises:
        HTTPException: If import fails or validation errors occur
    """
    try:
        logger.info(f"User {user} requested configuration import (dry_run={dry_run})")

        # Validate conflict strategy
        try:
            strategy = ConflictStrategy(conflict_strategy.lower())
        except ValueError:
            raise HTTPException(status_code=400, detail=f"Invalid conflict strategy. Must be one of: {[s.value for s in ConflictStrategy]}")

        # Extract username from user (which is now an EmailUser object)
        username = user.email

        # Perform import
        import_status = await import_service.import_configuration(
            db=db, import_data=import_data, conflict_strategy=strategy, dry_run=dry_run, rekey_secret=rekey_secret, imported_by=username, selected_entities=selected_entities
        )

        return import_status.to_dict()

    except ImportValidationError as e:
        logger.error(f"Import validation failed for user {user}: {str(e)}")
        raise HTTPException(status_code=422, detail=f"Validation error: {str(e)}")
    except ImportConflictError as e:
        logger.error(f"Import conflict for user {user}: {str(e)}")
        raise HTTPException(status_code=409, detail=f"Conflict error: {str(e)}")
    except ImportServiceError as e:
        logger.error(f"Import failed for user {user}: {str(e)}")
        raise HTTPException(status_code=400, detail=str(e))
    except Exception as e:
        logger.error(f"Unexpected import error for user {user}: {str(e)}")
        raise HTTPException(status_code=500, detail=f"Import failed: {str(e)}")


@export_import_router.get("/import/status/{import_id}", response_model=Dict[str, Any])
@require_permission("admin.import")
async def get_import_status(import_id: str, user=Depends(get_current_user_with_permissions)) -> Dict[str, Any]:
    """
    Get the status of an import operation.

    Args:
        import_id: The import operation ID
        user: Authenticated user

    Returns:
        Import status information

    Raises:
        HTTPException: If import not found
    """
    logger.debug(f"User {user} requested import status for {import_id}")

    import_status = import_service.get_import_status(import_id)
    if not import_status:
        raise HTTPException(status_code=404, detail=f"Import {import_id} not found")

    return import_status.to_dict()


@export_import_router.get("/import/status", response_model=List[Dict[str, Any]])
@require_permission("admin.import")
async def list_import_statuses(user=Depends(get_current_user_with_permissions)) -> List[Dict[str, Any]]:
    """
    List all import operation statuses.

    Args:
        user: Authenticated user

    Returns:
        List of import status information
    """
    logger.debug(f"User {user} requested all import statuses")

    statuses = import_service.list_import_statuses()
    return [status.to_dict() for status in statuses]


@export_import_router.post("/import/cleanup", response_model=Dict[str, Any])
@require_permission("admin.import")
async def cleanup_import_statuses(max_age_hours: int = 24, user=Depends(get_current_user_with_permissions)) -> Dict[str, Any]:
    """
    Clean up completed import statuses older than specified age.

    Args:
        max_age_hours: Maximum age in hours for keeping completed imports
        user: Authenticated user

    Returns:
        Cleanup results
    """
    logger.info(f"User {user} requested import status cleanup (max_age_hours={max_age_hours})")

    removed_count = import_service.cleanup_completed_imports(max_age_hours)
    return {"status": "success", "message": f"Cleaned up {removed_count} completed import statuses", "removed_count": removed_count}


# Mount static files
# app.mount("/static", StaticFiles(directory=str(settings.static_dir)), name="static")

# Include routers
app.include_router(version_router)
app.include_router(protocol_router)
app.include_router(tool_router)
app.include_router(resource_router)
app.include_router(prompt_router)
app.include_router(gateway_router)
app.include_router(root_router)
app.include_router(utility_router)
app.include_router(server_router)
app.include_router(metrics_router)
app.include_router(tag_router)
app.include_router(export_import_router)

# Conditionally include A2A router if A2A features are enabled
if settings.mcpgateway_a2a_enabled:
    app.include_router(a2a_router)
    logger.info("A2A router included - A2A features enabled")
else:
    logger.info("A2A router not included - A2A features disabled")

app.include_router(well_known_router)

# Include Email Authentication router if enabled
if settings.email_auth_enabled:
    try:
        # First-Party
        from mcpgateway.routers.auth import auth_router
        from mcpgateway.routers.email_auth import email_auth_router

        app.include_router(email_auth_router, prefix="/auth/email", tags=["Email Authentication"])
        app.include_router(auth_router, tags=["Main Authentication"])
        logger.info("Authentication routers included - Auth enabled")

        # Include SSO router if enabled
        if settings.sso_enabled:
            try:
                # First-Party
                from mcpgateway.routers.sso import sso_router

                app.include_router(sso_router, tags=["SSO Authentication"])
                logger.info("SSO router included - SSO authentication enabled")
            except ImportError as e:
                logger.error(f"SSO router not available: {e}")
        else:
            logger.info("SSO router not included - SSO authentication disabled")
    except ImportError as e:
        logger.error(f"Authentication routers not available: {e}")
else:
    logger.info("Email authentication router not included - Email auth disabled")

# Include Team Management router if email auth is enabled
if settings.email_auth_enabled:
    try:
        # First-Party
        from mcpgateway.routers.teams import teams_router

        app.include_router(teams_router, prefix="/teams", tags=["Teams"])
        logger.info("Team management router included - Teams enabled with email auth")
    except ImportError as e:
        logger.error(f"Team management router not available: {e}")
else:
    logger.info("Team management router not included - Email auth disabled")

# Include JWT Token Catalog router if email auth is enabled
if settings.email_auth_enabled:
    try:
        # First-Party
        from mcpgateway.routers.tokens import router as tokens_router

        app.include_router(tokens_router, tags=["JWT Token Catalog"])
        logger.info("JWT Token Catalog router included - Token management enabled with email auth")
    except ImportError as e:
        logger.error(f"JWT Token Catalog router not available: {e}")
else:
    logger.info("JWT Token Catalog router not included - Email auth disabled")

# Include RBAC router if email auth is enabled
if settings.email_auth_enabled:
    try:
        # First-Party
        from mcpgateway.routers.rbac import router as rbac_router

        app.include_router(rbac_router, tags=["RBAC"])
        logger.info("RBAC router included - Role-based access control enabled")
    except ImportError as e:
        logger.error(f"RBAC router not available: {e}")
else:
    logger.info("RBAC router not included - Email auth disabled")

# Include OAuth router
try:
    # First-Party
    from mcpgateway.routers.oauth_router import oauth_router

    app.include_router(oauth_router)
    logger.info("OAuth router included")
except ImportError:
    logger.debug("OAuth router not available")

# Include reverse proxy router if enabled
try:
    # First-Party
    from mcpgateway.routers.reverse_proxy import router as reverse_proxy_router

    app.include_router(reverse_proxy_router)
    logger.info("Reverse proxy router included")
except ImportError:
    logger.debug("Reverse proxy router not available")

# Feature flags for admin UI and API
UI_ENABLED = settings.mcpgateway_ui_enabled
ADMIN_API_ENABLED = settings.mcpgateway_admin_api_enabled
logger.info(f"Admin UI enabled: {UI_ENABLED}")
logger.info(f"Admin API enabled: {ADMIN_API_ENABLED}")

# Conditional UI and admin API handling
if ADMIN_API_ENABLED:
    logger.info("Including admin_router - Admin API enabled")
    app.include_router(admin_router)  # Admin routes imported from admin.py
else:
    logger.warning("Admin API routes not mounted - Admin API disabled via MCPGATEWAY_ADMIN_API_ENABLED=False")

# Streamable http Mount
app.mount("/mcp", app=streamable_http_session.handle_streamable_http)

# Conditional static files mounting and root redirect
if UI_ENABLED:
    # Mount static files for UI
    logger.info("Mounting static files - UI enabled")
    try:
        app.mount(
            "/static",
            StaticFiles(directory=str(settings.static_dir)),
            name="static",
        )
        logger.info("Static assets served from %s", settings.static_dir)
    except RuntimeError as exc:
        logger.warning(
            "Static dir %s not found - Admin UI disabled (%s)",
            settings.static_dir,
            exc,
        )

    # Redirect root path to admin UI
    @app.get("/")
    async def root_redirect(request: Request):
        """
        Redirects the root path ("/") to "/admin".

        Logs a debug message before redirecting.

        Args:
            request (Request): The incoming HTTP request (used only to build the
                target URL via :pymeth:`starlette.requests.Request.url_for`).

        Returns:
            RedirectResponse: Redirects to /admin.
        """
        logger.debug("Redirecting root path to /admin")
        root_path = request.scope.get("root_path", "")
        return RedirectResponse(f"{root_path}/admin", status_code=303)
        # return RedirectResponse(request.url_for("admin_home"))

else:
    # If UI is disabled, provide API info at root
    logger.warning("Static files not mounted - UI disabled via MCPGATEWAY_UI_ENABLED=False")

    @app.get("/")
    async def root_info():
        """
        Returns basic API information at the root path.

        Logs an info message indicating UI is disabled and provides details
        about the app, including its name, version, and whether the UI and
        admin API are enabled.

        Returns:
            dict: API info with app name, version, and UI/admin API status.
        """
        logger.info("UI disabled, serving API info at root path")
        return {"name": settings.app_name, "version": __version__, "description": f"{settings.app_name} API - UI is disabled", "ui_enabled": False, "admin_api_enabled": ADMIN_API_ENABLED}


# Expose some endpoints at the root level as well
app.post("/initialize")(initialize)
app.post("/notifications")(handle_notification)<|MERGE_RESOLUTION|>--- conflicted
+++ resolved
@@ -36,11 +36,20 @@
 import uuid
 
 # Third-Party
-<<<<<<< HEAD
-from fastapi import APIRouter, Body, Depends, FastAPI, File, HTTPException, Request, status, UploadFile, WebSocket, WebSocketDisconnect
-=======
-from fastapi import APIRouter, Body, Depends, FastAPI, HTTPException, Query, Request, status, WebSocket, WebSocketDisconnect
->>>>>>> 8bc25777
+from fastapi import (
+    APIRouter,
+    Body,
+    Depends,
+    FastAPI,
+    File,
+    HTTPException,
+    Query,
+    Request,
+    status,
+    UploadFile,
+    WebSocket,
+    WebSocketDisconnect,
+)
 from fastapi.background import BackgroundTasks
 from fastapi.exception_handlers import request_validation_exception_handler as fastapi_default_validation_handler
 from fastapi.exceptions import RequestValidationError
