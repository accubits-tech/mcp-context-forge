# -*- coding: utf-8 -*-
"""Location: ./mcpgateway/db.py
Copyright 2025
SPDX-License-Identifier: Apache-2.0
Authors: Mihai Criveti

MCP Gateway Database Models.
This module defines SQLAlchemy models for storing MCP entities including:
- Tools with input schema validation
- Resources with subscription tracking
- Prompts with argument templates
- Federated gateways with capability tracking
- Updated to record server associations independently using many-to-many relationships,
- and to record tool execution metrics.

Examples:
    >>> from mcpgateway.db import connect_args
    >>> isinstance(connect_args, dict)
    True
    >>> 'keepalives' in connect_args or 'check_same_thread' in connect_args or len(connect_args) == 0
    True
"""

# Standard
from datetime import datetime, timedelta, timezone
import logging
from typing import Any, cast, Dict, Generator, List, Optional, TYPE_CHECKING
import uuid

# Third-Party
import jsonschema
from sqlalchemy import Boolean, Column, create_engine, DateTime, event, Float, ForeignKey, func, Index, Integer, JSON, make_url, select, String, Table, Text, UniqueConstraint
from sqlalchemy.event import listen
from sqlalchemy.exc import SQLAlchemyError
from sqlalchemy.ext.hybrid import hybrid_property
from sqlalchemy.orm import DeclarativeBase, Mapped, mapped_column, relationship, Session, sessionmaker
from sqlalchemy.orm.attributes import get_history
from sqlalchemy.pool import QueuePool

# First-Party
from mcpgateway.common.validators import SecurityValidator
from mcpgateway.config import settings
from mcpgateway.utils.create_slug import slugify
from mcpgateway.utils.db_isready import wait_for_db_ready

logger = logging.getLogger(__name__)

if TYPE_CHECKING:
    # First-Party
    from mcpgateway.common.models import ResourceContent

# ResourceContent will be imported locally where needed to avoid circular imports
# EmailUser models moved to this file to avoid circular imports

# ---------------------------------------------------------------------------
# 1. Parse the URL so we can inspect backend ("postgresql", "sqlite", ...)
#    and the specific driver ("psycopg2", "asyncpg", empty string = default).
# ---------------------------------------------------------------------------
url = make_url(settings.database_url)
backend = url.get_backend_name()  # e.g. 'postgresql', 'sqlite'
driver = url.get_driver_name() or "default"

# Start with an empty dict and add options only when the driver can accept
# them; this prevents unexpected TypeError at connect time.
connect_args: dict[str, object] = {}

# ---------------------------------------------------------------------------
# 2. PostgreSQL (synchronous psycopg2 only)
#    The keep-alive parameters below are recognised exclusively by libpq /
#    psycopg2 and let the kernel detect broken network links quickly.
# ---------------------------------------------------------------------------
if backend == "postgresql" and driver in ("psycopg2", "default", ""):
    connect_args.update(
        keepalives=1,  # enable TCP keep-alive probes
        keepalives_idle=30,  # seconds of idleness before first probe
        keepalives_interval=5,  # seconds between probes
        keepalives_count=5,  # drop the link after N failed probes
    )

# ---------------------------------------------------------------------------
# 3. SQLite (optional) - only one extra flag and it is *SQLite-specific*.
# ---------------------------------------------------------------------------
elif backend == "sqlite":
    # Allow pooled connections to hop across threads.
    connect_args["check_same_thread"] = False

# 4. Other backends (MySQL, MSSQL, etc.) leave `connect_args` empty.

# ---------------------------------------------------------------------------
# 5. Build the Engine with a single, clean connect_args mapping.
# ---------------------------------------------------------------------------
if backend == "sqlite":
    # SQLite supports connection pooling with proper configuration
    # For SQLite, we use a smaller pool size since it's file-based
    sqlite_pool_size = min(settings.db_pool_size, 50)  # Cap at 50 for SQLite
    sqlite_max_overflow = min(settings.db_max_overflow, 20)  # Cap at 20 for SQLite

    logger.info("Configuring SQLite with pool_size=%s, max_overflow=%s", sqlite_pool_size, sqlite_max_overflow)

    engine = create_engine(
        settings.database_url,
        pool_pre_ping=True,  # quick liveness check per checkout
        pool_size=sqlite_pool_size,
        max_overflow=sqlite_max_overflow,
        pool_timeout=settings.db_pool_timeout,
        pool_recycle=settings.db_pool_recycle,
        # SQLite specific optimizations
        poolclass=QueuePool,  # Explicit pool class
        connect_args=connect_args,
        # Log pool events in debug mode
        echo_pool=settings.log_level == "DEBUG",
    )
else:
    # Other databases support full pooling configuration
    engine = create_engine(
        settings.database_url,
        pool_pre_ping=True,  # quick liveness check per checkout
        pool_size=settings.db_pool_size,
        max_overflow=settings.db_max_overflow,
        pool_timeout=settings.db_pool_timeout,
        pool_recycle=settings.db_pool_recycle,
        connect_args=connect_args,
    )

# Initialize SQLAlchemy instrumentation for observability
if settings.observability_enabled:
    try:
        # First-Party
        from mcpgateway.instrumentation import instrument_sqlalchemy

        instrument_sqlalchemy(engine)
        logger.info("SQLAlchemy instrumentation enabled for observability")
    except ImportError:
        logger.warning("Failed to import SQLAlchemy instrumentation")


# ---------------------------------------------------------------------------
# 6. Function to return UTC timestamp
# ---------------------------------------------------------------------------
def utc_now() -> datetime:
    """Return the current Coordinated Universal Time (UTC).

    Returns:
        datetime: A timezone-aware `datetime` whose `tzinfo` is
        `datetime.timezone.utc`.

    Examples:
        >>> from mcpgateway.db import utc_now
        >>> now = utc_now()
        >>> now.tzinfo is not None
        True
        >>> str(now.tzinfo)
        'UTC'
        >>> isinstance(now, datetime)
        True
    """
    return datetime.now(timezone.utc)


# Configure SQLite for better concurrency if using SQLite
if backend == "sqlite":

    @event.listens_for(engine, "connect")
    def set_sqlite_pragma(dbapi_conn, _connection_record):
        """Set SQLite pragmas for better concurrency.

        This is critical for running with multiple gunicorn workers.
        WAL mode allows multiple readers and a single writer concurrently.

        Args:
            dbapi_conn: The raw DBAPI connection.
            _connection_record: A SQLAlchemy-specific object that maintains
                information about the connection's context.
        """
        cursor = dbapi_conn.cursor()
        # Enable WAL mode for better concurrency
        cursor.execute("PRAGMA journal_mode=WAL")
        # Set busy timeout to 30 seconds (30000 ms) to handle lock contention from observability
        cursor.execute("PRAGMA busy_timeout=30000")
        # Synchronous=NORMAL is safe with WAL mode and improves performance
        cursor.execute("PRAGMA synchronous=NORMAL")
        # Increase cache size for better performance (negative value = KB)
        cursor.execute("PRAGMA cache_size=-64000")  # 64MB cache
        cursor.close()


# Session factory
SessionLocal = sessionmaker(autocommit=False, autoflush=False, bind=engine)


def refresh_slugs_on_startup():
    """Refresh slugs for all gateways and names of tools on startup."""

    with cast(Any, SessionLocal)() as session:
        gateways = session.query(Gateway).all()
        updated = False
        for gateway in gateways:
            new_slug = slugify(gateway.name)
            if gateway.slug != new_slug:
                gateway.slug = new_slug
                updated = True
        if updated:
            session.commit()

        tools = session.query(Tool).all()
        for tool in tools:
            session.expire(tool, ["gateway"])

        updated = False
        for tool in tools:
            if tool.gateway:
                new_name = f"{tool.gateway.slug}{settings.gateway_tool_name_separator}{slugify(tool.original_name)}"
            else:
                new_name = slugify(tool.original_name)
            if tool.name != new_name:
                tool.name = new_name
                updated = True
        if updated:
            session.commit()


class Base(DeclarativeBase):
    """Base class for all models."""


# ---------------------------------------------------------------------------
# RBAC Models - SQLAlchemy Database Models
# ---------------------------------------------------------------------------


class Role(Base):
    """Role model for RBAC system."""

    __tablename__ = "roles"

    # Primary key
    id: Mapped[str] = mapped_column(String(36), primary_key=True, default=lambda: str(uuid.uuid4()))

    # Role metadata
    name: Mapped[str] = mapped_column(String(255), nullable=False)
    description: Mapped[Optional[str]] = mapped_column(Text, nullable=True)
    scope: Mapped[str] = mapped_column(String(20), nullable=False)  # 'global', 'team', 'personal'

    # Permissions and inheritance
    permissions: Mapped[List[str]] = mapped_column(JSON, nullable=False, default=list)
    inherits_from: Mapped[Optional[str]] = mapped_column(String(36), ForeignKey("roles.id"), nullable=True)

    # Metadata
    created_by: Mapped[str] = mapped_column(String(255), ForeignKey("email_users.email"), nullable=False)
    is_system_role: Mapped[bool] = mapped_column(Boolean, nullable=False, default=False)
    is_active: Mapped[bool] = mapped_column(Boolean, nullable=False, default=True)

    # Timestamps
    created_at: Mapped[datetime] = mapped_column(DateTime(timezone=True), nullable=False, default=utc_now)
    updated_at: Mapped[datetime] = mapped_column(DateTime(timezone=True), nullable=False, default=utc_now, onupdate=utc_now)

    # Relationships
    parent_role: Mapped[Optional["Role"]] = relationship("Role", remote_side=[id], backref="child_roles")
    user_assignments: Mapped[List["UserRole"]] = relationship("UserRole", back_populates="role", cascade="all, delete-orphan")

    def get_effective_permissions(self) -> List[str]:
        """Get all permissions including inherited ones.

        Returns:
            List of permission strings including inherited permissions
        """
        effective_permissions = set(self.permissions)
        if self.parent_role:
            effective_permissions.update(self.parent_role.get_effective_permissions())
        return sorted(list(effective_permissions))


class UserRole(Base):
    """User role assignment model."""

    __tablename__ = "user_roles"

    # Primary key
    id: Mapped[str] = mapped_column(String(36), primary_key=True, default=lambda: str(uuid.uuid4()))

    # Assignment details
    user_email: Mapped[str] = mapped_column(String(255), ForeignKey("email_users.email"), nullable=False)
    role_id: Mapped[str] = mapped_column(String(36), ForeignKey("roles.id"), nullable=False)
    scope: Mapped[str] = mapped_column(String(20), nullable=False)  # 'global', 'team', 'personal'
    scope_id: Mapped[Optional[str]] = mapped_column(String(36), nullable=True)  # Team ID if team-scoped

    # Grant metadata
    granted_by: Mapped[str] = mapped_column(String(255), ForeignKey("email_users.email"), nullable=False)
    granted_at: Mapped[datetime] = mapped_column(DateTime(timezone=True), nullable=False, default=utc_now)
    expires_at: Mapped[Optional[datetime]] = mapped_column(DateTime(timezone=True), nullable=True)
    is_active: Mapped[bool] = mapped_column(Boolean, nullable=False, default=True)

    # Relationships
    role: Mapped["Role"] = relationship("Role", back_populates="user_assignments")

    def is_expired(self) -> bool:
        """Check if the role assignment has expired.

        Returns:
            True if assignment has expired, False otherwise
        """
        if not self.expires_at:
            return False
        return utc_now() > self.expires_at


class PermissionAuditLog(Base):
    """Permission audit log model."""

    __tablename__ = "permission_audit_log"

    # Primary key
    id: Mapped[int] = mapped_column(Integer, primary_key=True, autoincrement=True)

    # Audit metadata
    timestamp: Mapped[datetime] = mapped_column(DateTime(timezone=True), nullable=False, default=utc_now)
    user_email: Mapped[Optional[str]] = mapped_column(String(255), nullable=True)

    # Permission details
    permission: Mapped[str] = mapped_column(String(100), nullable=False)
    resource_type: Mapped[Optional[str]] = mapped_column(String(50), nullable=True)
    resource_id: Mapped[Optional[str]] = mapped_column(String(255), nullable=True)
    team_id: Mapped[Optional[str]] = mapped_column(String(36), nullable=True)

    # Result
    granted: Mapped[bool] = mapped_column(Boolean, nullable=False)
    roles_checked: Mapped[Optional[Dict]] = mapped_column(JSON, nullable=True)

    # Request metadata
    ip_address: Mapped[Optional[str]] = mapped_column(String(45), nullable=True)  # IPv6 max length
    user_agent: Mapped[Optional[str]] = mapped_column(Text, nullable=True)


# Permission constants for the system
class Permissions:
    """System permission constants."""

    # User permissions
    USERS_CREATE = "users.create"
    USERS_READ = "users.read"
    USERS_UPDATE = "users.update"
    USERS_DELETE = "users.delete"
    USERS_INVITE = "users.invite"

    # Team permissions
    TEAMS_CREATE = "teams.create"
    TEAMS_READ = "teams.read"
    TEAMS_UPDATE = "teams.update"
    TEAMS_DELETE = "teams.delete"
    TEAMS_JOIN = "teams.join"
    TEAMS_MANAGE_MEMBERS = "teams.manage_members"

    # Tool permissions
    TOOLS_CREATE = "tools.create"
    TOOLS_READ = "tools.read"
    TOOLS_UPDATE = "tools.update"
    TOOLS_DELETE = "tools.delete"
    TOOLS_EXECUTE = "tools.execute"

    # Resource permissions
    RESOURCES_CREATE = "resources.create"
    RESOURCES_READ = "resources.read"
    RESOURCES_UPDATE = "resources.update"
    RESOURCES_DELETE = "resources.delete"
    RESOURCES_SHARE = "resources.share"

    # Prompt permissions
    PROMPTS_CREATE = "prompts.create"
    PROMPTS_READ = "prompts.read"
    PROMPTS_UPDATE = "prompts.update"
    PROMPTS_DELETE = "prompts.delete"
    PROMPTS_EXECUTE = "prompts.execute"

    # Server permissions
    SERVERS_CREATE = "servers.create"
    SERVERS_READ = "servers.read"
    SERVERS_UPDATE = "servers.update"
    SERVERS_DELETE = "servers.delete"
    SERVERS_MANAGE = "servers.manage"

    # Token permissions
    TOKENS_CREATE = "tokens.create"
    TOKENS_READ = "tokens.read"
    TOKENS_REVOKE = "tokens.revoke"
    TOKENS_SCOPE = "tokens.scope"

    # Admin permissions
    ADMIN_SYSTEM_CONFIG = "admin.system_config"
    ADMIN_USER_MANAGEMENT = "admin.user_management"
    ADMIN_SECURITY_AUDIT = "admin.security_audit"

    # Special permissions
    ALL_PERMISSIONS = "*"  # Wildcard for all permissions

    @classmethod
    def get_all_permissions(cls) -> List[str]:
        """Get list of all defined permissions.

        Returns:
            List of all permission strings defined in the class
        """
        permissions = []
        for attr_name in dir(cls):
            if not attr_name.startswith("_") and attr_name.isupper() and attr_name != "ALL_PERMISSIONS":
                attr_value = getattr(cls, attr_name)
                if isinstance(attr_value, str) and "." in attr_value:
                    permissions.append(attr_value)
        return sorted(permissions)

    @classmethod
    def get_permissions_by_resource(cls) -> Dict[str, List[str]]:
        """Get permissions organized by resource type.

        Returns:
            Dictionary mapping resource types to their permissions
        """
        resource_permissions = {}
        for permission in cls.get_all_permissions():
            resource_type = permission.split(".")[0]
            if resource_type not in resource_permissions:
                resource_permissions[resource_type] = []
            resource_permissions[resource_type].append(permission)
        return resource_permissions


# ---------------------------------------------------------------------------
# Email-based User Authentication Models
# ---------------------------------------------------------------------------


class EmailUser(Base):
    """Email-based user model for authentication.

    This model provides email-based authentication as the foundation
    for all multi-user features. Users are identified by email addresses
    instead of usernames.

    Attributes:
        email (str): Primary key, unique email identifier
        password_hash (str): Argon2id hashed password
        full_name (str): Optional display name for professional appearance
        is_admin (bool): Admin privileges flag
        is_active (bool): Account status flag
        auth_provider (str): Authentication provider ('local', 'github', etc.)
        password_hash_type (str): Type of password hash used
        failed_login_attempts (int): Count of failed login attempts
        locked_until (datetime): Account lockout expiration
        created_at (datetime): Account creation timestamp
        updated_at (datetime): Last account update timestamp
        last_login (datetime): Last successful login timestamp
        email_verified_at (datetime): Email verification timestamp

    Examples:
        >>> user = EmailUser(
        ...     email="alice@example.com",
        ...     password_hash="$argon2id$v=19$m=65536,t=3,p=1$...",
        ...     full_name="Alice Smith",
        ...     is_admin=False
        ... )
        >>> user.email
        'alice@example.com'
        >>> user.is_email_verified()
        False
        >>> user.is_account_locked()
        False
    """

    __tablename__ = "email_users"

    # Core identity fields
    email: Mapped[str] = mapped_column(String(255), primary_key=True, index=True)
    password_hash: Mapped[str] = mapped_column(String(255), nullable=False)
    full_name: Mapped[Optional[str]] = mapped_column(String(255), nullable=True)
    is_admin: Mapped[bool] = mapped_column(Boolean, default=False, nullable=False)

    # Status fields
    is_active: Mapped[bool] = mapped_column(Boolean, default=True, nullable=False)
    email_verified_at: Mapped[Optional[datetime]] = mapped_column(DateTime(timezone=True), nullable=True)

    # Security fields
    auth_provider: Mapped[str] = mapped_column(String(50), default="local", nullable=False)
    password_hash_type: Mapped[str] = mapped_column(String(20), default="argon2id", nullable=False)
    failed_login_attempts: Mapped[int] = mapped_column(Integer, default=0, nullable=False)
    locked_until: Mapped[Optional[datetime]] = mapped_column(DateTime(timezone=True), nullable=True)

    # Timestamps
    created_at: Mapped[datetime] = mapped_column(DateTime(timezone=True), default=utc_now, nullable=False)
    updated_at: Mapped[datetime] = mapped_column(DateTime(timezone=True), default=utc_now, onupdate=utc_now, nullable=False)
    last_login: Mapped[Optional[datetime]] = mapped_column(DateTime(timezone=True), nullable=True)

    def __repr__(self) -> str:
        """String representation of the user.

        Returns:
            str: String representation of EmailUser instance
        """
        return f"<EmailUser(email='{self.email}', full_name='{self.full_name}', is_admin={self.is_admin})>"

    def is_email_verified(self) -> bool:
        """Check if the user's email is verified.

        Returns:
            bool: True if email is verified, False otherwise

        Examples:
            >>> user = EmailUser(email="test@example.com")
            >>> user.is_email_verified()
            False
            >>> user.email_verified_at = utc_now()
            >>> user.is_email_verified()
            True
        """
        return self.email_verified_at is not None

    def is_account_locked(self) -> bool:
        """Check if the account is currently locked.

        Returns:
            bool: True if account is locked, False otherwise

        Examples:
            >>> from datetime import timedelta
            >>> user = EmailUser(email="test@example.com")
            >>> user.is_account_locked()
            False
            >>> user.locked_until = utc_now() + timedelta(hours=1)
            >>> user.is_account_locked()
            True
        """
        if self.locked_until is None:
            return False
        return utc_now() < self.locked_until

    def get_display_name(self) -> str:
        """Get the user's display name.

        Returns the full_name if available, otherwise extracts
        the local part from the email address.

        Returns:
            str: Display name for the user

        Examples:
            >>> user = EmailUser(email="john@example.com", full_name="John Doe")
            >>> user.get_display_name()
            'John Doe'
            >>> user_no_name = EmailUser(email="jane@example.com")
            >>> user_no_name.get_display_name()
            'jane'
        """
        if self.full_name:
            return self.full_name
        return self.email.split("@")[0]

    def reset_failed_attempts(self) -> None:
        """Reset failed login attempts counter.

        Called after successful authentication to reset the
        failed attempts counter and clear any account lockout.

        Examples:
            >>> user = EmailUser(email="test@example.com", failed_login_attempts=3)
            >>> user.reset_failed_attempts()
            >>> user.failed_login_attempts
            0
            >>> user.locked_until is None
            True
        """
        self.failed_login_attempts = 0
        self.locked_until = None
        self.last_login = utc_now()

    def increment_failed_attempts(self, max_attempts: int = 5, lockout_duration_minutes: int = 30) -> bool:
        """Increment failed login attempts and potentially lock account.

        Args:
            max_attempts: Maximum allowed failed attempts before lockout
            lockout_duration_minutes: Duration of lockout in minutes

        Returns:
            bool: True if account is now locked, False otherwise

        Examples:
            >>> user = EmailUser(email="test@example.com", password_hash="test", failed_login_attempts=0)
            >>> user.increment_failed_attempts(max_attempts=3)
            False
            >>> user.failed_login_attempts
            1
            >>> for _ in range(2):
            ...     user.increment_failed_attempts(max_attempts=3)
            False
            True
            >>> user.is_account_locked()
            True
        """
        self.failed_login_attempts += 1

        if self.failed_login_attempts >= max_attempts:
            self.locked_until = utc_now() + timedelta(minutes=lockout_duration_minutes)
            return True

        return False

    # Team relationships
    team_memberships: Mapped[List["EmailTeamMember"]] = relationship("EmailTeamMember", foreign_keys="EmailTeamMember.user_email", back_populates="user")
    created_teams: Mapped[List["EmailTeam"]] = relationship("EmailTeam", foreign_keys="EmailTeam.created_by", back_populates="creator")
    sent_invitations: Mapped[List["EmailTeamInvitation"]] = relationship("EmailTeamInvitation", foreign_keys="EmailTeamInvitation.invited_by", back_populates="inviter")

    # API token relationships
    api_tokens: Mapped[List["EmailApiToken"]] = relationship("EmailApiToken", back_populates="user", cascade="all, delete-orphan")

    def get_teams(self) -> List["EmailTeam"]:
        """Get all teams this user is a member of.

        Returns:
            List[EmailTeam]: List of teams the user belongs to

        Examples:
            >>> user = EmailUser(email="user@example.com")
            >>> teams = user.get_teams()
            >>> isinstance(teams, list)
            True
        """
        return [membership.team for membership in self.team_memberships if membership.is_active]

    def get_personal_team(self) -> Optional["EmailTeam"]:
        """Get the user's personal team.

        Returns:
            EmailTeam: The user's personal team or None if not found

        Examples:
            >>> user = EmailUser(email="user@example.com")
            >>> personal_team = user.get_personal_team()
        """
        for team in self.created_teams:
            if team.is_personal and team.is_active:
                return team
        return None

    def is_team_member(self, team_id: str) -> bool:
        """Check if user is a member of the specified team.

        Args:
            team_id: ID of the team to check

        Returns:
            bool: True if user is a member, False otherwise

        Examples:
            >>> user = EmailUser(email="user@example.com")
            >>> user.is_team_member("team-123")
            False
        """
        return any(membership.team_id == team_id and membership.is_active for membership in self.team_memberships)

    def get_team_role(self, team_id: str) -> Optional[str]:
        """Get user's role in a specific team.

        Args:
            team_id: ID of the team to check

        Returns:
            str: User's role or None if not a member

        Examples:
            >>> user = EmailUser(email="user@example.com")
            >>> role = user.get_team_role("team-123")
        """
        for membership in self.team_memberships:
            if membership.team_id == team_id and membership.is_active:
                return membership.role
        return None


class EmailAuthEvent(Base):
    """Authentication event logging for email users.

    This model tracks all authentication attempts for auditing,
    security monitoring, and compliance purposes.

    Attributes:
        id (int): Primary key
        timestamp (datetime): Event timestamp
        user_email (str): Email of the user
        event_type (str): Type of authentication event
        success (bool): Whether the authentication was successful
        ip_address (str): Client IP address
        user_agent (str): Client user agent string
        failure_reason (str): Reason for authentication failure
        details (dict): Additional event details as JSON

    Examples:
        >>> event = EmailAuthEvent(
        ...     user_email="alice@example.com",
        ...     event_type="login",
        ...     success=True,
        ...     ip_address="192.168.1.100"
        ... )
        >>> event.event_type
        'login'
        >>> event.success
        True
    """

    __tablename__ = "email_auth_events"

    # Primary key
    id: Mapped[int] = mapped_column(Integer, primary_key=True, autoincrement=True)

    # Event details
    timestamp: Mapped[datetime] = mapped_column(DateTime(timezone=True), default=utc_now, nullable=False)
    user_email: Mapped[Optional[str]] = mapped_column(String(255), nullable=True, index=True)
    event_type: Mapped[str] = mapped_column(String(50), nullable=False)
    success: Mapped[bool] = mapped_column(Boolean, nullable=False)

    # Client information
    ip_address: Mapped[Optional[str]] = mapped_column(String(45), nullable=True)  # IPv6 compatible
    user_agent: Mapped[Optional[str]] = mapped_column(Text, nullable=True)

    # Failure information
    failure_reason: Mapped[Optional[str]] = mapped_column(String(255), nullable=True)
    details: Mapped[Optional[str]] = mapped_column(Text, nullable=True)  # JSON string

    def __repr__(self) -> str:
        """String representation of the auth event.

        Returns:
            str: String representation of EmailAuthEvent instance
        """
        return f"<EmailAuthEvent(user_email='{self.user_email}', event_type='{self.event_type}', success={self.success})>"

    @classmethod
    def create_login_attempt(
        cls,
        user_email: str,
        success: bool,
        ip_address: Optional[str] = None,
        user_agent: Optional[str] = None,
        failure_reason: Optional[str] = None,
    ) -> "EmailAuthEvent":
        """Create a login attempt event.

        Args:
            user_email: Email address of the user
            success: Whether the login was successful
            ip_address: Client IP address
            user_agent: Client user agent
            failure_reason: Reason for failure (if applicable)

        Returns:
            EmailAuthEvent: New authentication event

        Examples:
            >>> event = EmailAuthEvent.create_login_attempt(
            ...     user_email="user@example.com",
            ...     success=True,
            ...     ip_address="192.168.1.1"
            ... )
            >>> event.event_type
            'login'
            >>> event.success
            True
        """
        return cls(user_email=user_email, event_type="login", success=success, ip_address=ip_address, user_agent=user_agent, failure_reason=failure_reason)

    @classmethod
    def create_registration_event(
        cls,
        user_email: str,
        success: bool,
        ip_address: Optional[str] = None,
        user_agent: Optional[str] = None,
        failure_reason: Optional[str] = None,
    ) -> "EmailAuthEvent":
        """Create a registration event.

        Args:
            user_email: Email address of the user
            success: Whether the registration was successful
            ip_address: Client IP address
            user_agent: Client user agent
            failure_reason: Reason for failure (if applicable)

        Returns:
            EmailAuthEvent: New authentication event
        """
        return cls(user_email=user_email, event_type="registration", success=success, ip_address=ip_address, user_agent=user_agent, failure_reason=failure_reason)

    @classmethod
    def create_password_change_event(
        cls,
        user_email: str,
        success: bool,
        ip_address: Optional[str] = None,
        user_agent: Optional[str] = None,
    ) -> "EmailAuthEvent":
        """Create a password change event.

        Args:
            user_email: Email address of the user
            success: Whether the password change was successful
            ip_address: Client IP address
            user_agent: Client user agent

        Returns:
            EmailAuthEvent: New authentication event
        """
        return cls(user_email=user_email, event_type="password_change", success=success, ip_address=ip_address, user_agent=user_agent)


class EmailTeam(Base):
    """Email-based team model for multi-team collaboration.

    This model represents teams that users can belong to, with automatic
    personal team creation and role-based access control.

    Attributes:
        id (str): Primary key UUID
        name (str): Team display name
        slug (str): URL-friendly team identifier
        description (str): Team description
        created_by (str): Email of the user who created the team
        is_personal (bool): Whether this is a personal team
        visibility (str): Team visibility (private, public)
        max_members (int): Maximum number of team members allowed
        created_at (datetime): Team creation timestamp
        updated_at (datetime): Last update timestamp
        is_active (bool): Whether the team is active

    Examples:
        >>> team = EmailTeam(
        ...     name="Engineering Team",
        ...     slug="engineering-team",
        ...     created_by="admin@example.com",
        ...     is_personal=False
        ... )
        >>> team.name
        'Engineering Team'
        >>> team.is_personal
        False
    """

    __tablename__ = "email_teams"

    # Primary key
    id: Mapped[str] = mapped_column(String(36), primary_key=True, default=lambda: uuid.uuid4().hex)

    # Basic team information
    name: Mapped[str] = mapped_column(String(255), nullable=False)
    slug: Mapped[str] = mapped_column(String(255), unique=True, nullable=False)
    description: Mapped[Optional[str]] = mapped_column(Text, nullable=True)
    created_by: Mapped[str] = mapped_column(String(255), ForeignKey("email_users.email"), nullable=False)

    # Team settings
    is_personal: Mapped[bool] = mapped_column(Boolean, default=False, nullable=False)
    visibility: Mapped[str] = mapped_column(String(20), default="public", nullable=False)
    max_members: Mapped[Optional[int]] = mapped_column(Integer, nullable=True)

    # Timestamps
    created_at: Mapped[datetime] = mapped_column(DateTime(timezone=True), default=utc_now, nullable=False)
    updated_at: Mapped[datetime] = mapped_column(DateTime(timezone=True), default=utc_now, onupdate=utc_now, nullable=False)
    is_active: Mapped[bool] = mapped_column(Boolean, default=True, nullable=False)

    # Relationships
    members: Mapped[List["EmailTeamMember"]] = relationship("EmailTeamMember", back_populates="team", cascade="all, delete-orphan")
    invitations: Mapped[List["EmailTeamInvitation"]] = relationship("EmailTeamInvitation", back_populates="team", cascade="all, delete-orphan")
    api_tokens: Mapped[List["EmailApiToken"]] = relationship("EmailApiToken", back_populates="team", cascade="all, delete-orphan")
    creator: Mapped["EmailUser"] = relationship("EmailUser", foreign_keys=[created_by])

    def __repr__(self) -> str:
        """String representation of the team.

        Returns:
            str: String representation of EmailTeam instance
        """
        return f"<EmailTeam(id='{self.id}', name='{self.name}', is_personal={self.is_personal})>"

    def get_member_count(self) -> int:
        """Get the current number of team members.

        Returns:
            int: Number of active team members

        Examples:
            >>> team = EmailTeam(name="Test Team", slug="test-team", created_by="admin@example.com")
            >>> team.get_member_count()
            0
        """
        return len([m for m in self.members if m.is_active])

    def is_member(self, user_email: str) -> bool:
        """Check if a user is a member of this team.

        Args:
            user_email: Email address to check

        Returns:
            bool: True if user is an active member, False otherwise

        Examples:
            >>> team = EmailTeam(name="Test Team", slug="test-team", created_by="admin@example.com")
            >>> team.is_member("admin@example.com")
            False
        """
        return any(m.user_email == user_email and m.is_active for m in self.members)

    def get_member_role(self, user_email: str) -> Optional[str]:
        """Get the role of a user in this team.

        Args:
            user_email: Email address to check

        Returns:
            str: User's role or None if not a member

        Examples:
            >>> team = EmailTeam(name="Test Team", slug="test-team", created_by="admin@example.com")
            >>> team.get_member_role("admin@example.com")
        """
        for member in self.members:
            if member.user_email == user_email and member.is_active:
                return member.role
        return None


class EmailTeamMember(Base):
    """Team membership model linking users to teams with roles.

    This model represents the many-to-many relationship between users and teams
    with additional role information and audit trails.

    Attributes:
        id (str): Primary key UUID
        team_id (str): Foreign key to email_teams
        user_email (str): Foreign key to email_users
        role (str): Member role (owner, member)
        joined_at (datetime): When the user joined the team
        invited_by (str): Email of the user who invited this member
        is_active (bool): Whether the membership is active

    Examples:
        >>> member = EmailTeamMember(
        ...     team_id="team-123",
        ...     user_email="user@example.com",
        ...     role="member",
        ...     invited_by="admin@example.com"
        ... )
        >>> member.role
        'member'
    """

    __tablename__ = "email_team_members"

    # Primary key
    id: Mapped[str] = mapped_column(String(36), primary_key=True, default=lambda: uuid.uuid4().hex)

    # Foreign keys
    team_id: Mapped[str] = mapped_column(String(36), ForeignKey("email_teams.id", ondelete="CASCADE"), nullable=False)
    user_email: Mapped[str] = mapped_column(String(255), ForeignKey("email_users.email"), nullable=False)

    # Membership details
    role: Mapped[str] = mapped_column(String(50), default="member", nullable=False)
    joined_at: Mapped[datetime] = mapped_column(DateTime(timezone=True), default=utc_now, nullable=False)
    invited_by: Mapped[Optional[str]] = mapped_column(String(255), ForeignKey("email_users.email"), nullable=True)
    is_active: Mapped[bool] = mapped_column(Boolean, default=True, nullable=False)

    # Relationships
    team: Mapped["EmailTeam"] = relationship("EmailTeam", back_populates="members")
    user: Mapped["EmailUser"] = relationship("EmailUser", foreign_keys=[user_email])
    inviter: Mapped[Optional["EmailUser"]] = relationship("EmailUser", foreign_keys=[invited_by])

    # Unique constraint to prevent duplicate memberships
    __table_args__ = (UniqueConstraint("team_id", "user_email", name="uq_team_member"),)

    def __repr__(self) -> str:
        """String representation of the team member.

        Returns:
            str: String representation of EmailTeamMember instance
        """
        return f"<EmailTeamMember(team_id='{self.team_id}', user_email='{self.user_email}', role='{self.role}')>"


# Team member history model
class EmailTeamMemberHistory(Base):
    """
    History of team member actions (add, remove, reactivate, role change).

    This model records every membership-related event for audit and compliance.
    Each record tracks the team, user, role, action type, actor, and timestamp.

    Attributes:
        id (str): Primary key UUID
        team_id (str): Foreign key to email_teams
        user_email (str): Foreign key to email_users
        role (str): Role at the time of action
        action (str): Action type ("added", "removed", "reactivated", "role_changed")
        action_by (str): Email of the user who performed the action
        action_timestamp (datetime): When the action occurred

    Examples:
        >>> from mcpgateway.db import EmailTeamMemberHistory, utc_now
        >>> history = EmailTeamMemberHistory(
        ...     team_id="team-123",
        ...     user_email="user@example.com",
        ...     role="member",
        ...     action="added",
        ...     action_by="admin@example.com",
        ...     action_timestamp=utc_now()
        ... )
        >>> history.action
        'added'
        >>> history.role
        'member'
        >>> isinstance(history.action_timestamp, type(utc_now()))
        True
    """

    __tablename__ = "email_team_member_history"

    id: Mapped[str] = mapped_column(String(36), primary_key=True, default=lambda: uuid.uuid4().hex)
    team_member_id: Mapped[str] = mapped_column(String(36), ForeignKey("email_team_members.id"), nullable=False)
    team_id: Mapped[str] = mapped_column(String(36), ForeignKey("email_teams.id"), nullable=False)
    user_email: Mapped[str] = mapped_column(String(255), ForeignKey("email_users.email"), nullable=False)
    role: Mapped[str] = mapped_column(String(50), default="member", nullable=False)
    action: Mapped[str] = mapped_column(String(50), nullable=False)  # e.g. "added", "removed", "reactivated", "role_changed"
    action_by: Mapped[Optional[str]] = mapped_column(String(255), ForeignKey("email_users.email"), nullable=True)
    action_timestamp: Mapped[datetime] = mapped_column(DateTime(timezone=True), default=utc_now, nullable=False)

    team_member: Mapped["EmailTeamMember"] = relationship("EmailTeamMember")
    team: Mapped["EmailTeam"] = relationship("EmailTeam")
    user: Mapped["EmailUser"] = relationship("EmailUser", foreign_keys=[user_email])
    actor: Mapped[Optional["EmailUser"]] = relationship("EmailUser", foreign_keys=[action_by])

    def __repr__(self) -> str:
        """
        Return a string representation of the EmailTeamMemberHistory instance.

        Returns:
            str: A string summarizing the team member history record.

        Examples:
            >>> from mcpgateway.db import EmailTeamMemberHistory, utc_now
            >>> history = EmailTeamMemberHistory(
            ...     team_member_id="tm-123",
            ...     team_id="team-123",
            ...     user_email="user@example.com",
            ...     role="member",
            ...     action="added",
            ...     action_by="admin@example.com",
            ...     action_timestamp=utc_now()
            ... )
            >>> isinstance(repr(history), str)
            True
        """
        return f"<EmailTeamMemberHistory(team_member_id='{self.team_member_id}', team_id='{self.team_id}', user_email='{self.user_email}', role='{self.role}', action='{self.action}', action_by='{self.action_by}', action_timestamp='{self.action_timestamp}')>"


class EmailTeamInvitation(Base):
    """Team invitation model for managing team member invitations.

    This model tracks invitations sent to users to join teams, including
    expiration dates and invitation tokens.

    Attributes:
        id (str): Primary key UUID
        team_id (str): Foreign key to email_teams
        email (str): Email address of the invited user
        role (str): Role the user will have when they accept
        invited_by (str): Email of the user who sent the invitation
        invited_at (datetime): When the invitation was sent
        expires_at (datetime): When the invitation expires
        token (str): Unique invitation token
        is_active (bool): Whether the invitation is still active

    Examples:
        >>> invitation = EmailTeamInvitation(
        ...     team_id="team-123",
        ...     email="newuser@example.com",
        ...     role="member",
        ...     invited_by="admin@example.com"
        ... )
        >>> invitation.role
        'member'
    """

    __tablename__ = "email_team_invitations"

    # Primary key
    id: Mapped[str] = mapped_column(String(36), primary_key=True, default=lambda: uuid.uuid4().hex)

    # Foreign keys
    team_id: Mapped[str] = mapped_column(String(36), ForeignKey("email_teams.id", ondelete="CASCADE"), nullable=False)

    # Invitation details
    email: Mapped[str] = mapped_column(String(255), nullable=False)
    role: Mapped[str] = mapped_column(String(50), default="member", nullable=False)
    invited_by: Mapped[str] = mapped_column(String(255), ForeignKey("email_users.email"), nullable=False)

    # Timing
    invited_at: Mapped[datetime] = mapped_column(DateTime(timezone=True), default=utc_now, nullable=False)
    expires_at: Mapped[datetime] = mapped_column(DateTime(timezone=True), nullable=False)

    # Security
    token: Mapped[str] = mapped_column(String(500), unique=True, nullable=False)
    is_active: Mapped[bool] = mapped_column(Boolean, default=True, nullable=False)

    # Relationships
    team: Mapped["EmailTeam"] = relationship("EmailTeam", back_populates="invitations")
    inviter: Mapped["EmailUser"] = relationship("EmailUser", foreign_keys=[invited_by])

    def __repr__(self) -> str:
        """String representation of the team invitation.

        Returns:
            str: String representation of EmailTeamInvitation instance
        """
        return f"<EmailTeamInvitation(team_id='{self.team_id}', email='{self.email}', role='{self.role}')>"

    def is_expired(self) -> bool:
        """Check if the invitation has expired.

        Returns:
            bool: True if the invitation has expired, False otherwise

        Examples:
            >>> from datetime import timedelta
            >>> invitation = EmailTeamInvitation(
            ...     team_id="team-123",
            ...     email="user@example.com",
            ...     role="member",
            ...     invited_by="admin@example.com",
            ...     expires_at=utc_now() + timedelta(days=7)
            ... )
            >>> invitation.is_expired()
            False
        """
        now = utc_now()
        expires_at = self.expires_at

        # Handle timezone awareness mismatch
        if now.tzinfo is not None and expires_at.tzinfo is None:
            expires_at = expires_at.replace(tzinfo=timezone.utc)
        elif now.tzinfo is None and expires_at.tzinfo is not None:
            now = now.replace(tzinfo=timezone.utc)

        return now > expires_at

    def is_valid(self) -> bool:
        """Check if the invitation is valid (active and not expired).

        Returns:
            bool: True if the invitation is valid, False otherwise

        Examples:
            >>> from datetime import timedelta
            >>> invitation = EmailTeamInvitation(
            ...     team_id="team-123",
            ...     email="user@example.com",
            ...     role="member",
            ...     invited_by="admin@example.com",
            ...     expires_at=utc_now() + timedelta(days=7),
            ...     is_active=True
            ... )
            >>> invitation.is_valid()
            True
        """
        return self.is_active and not self.is_expired()


class EmailTeamJoinRequest(Base):
    """Team join request model for managing public team join requests.

    This model tracks user requests to join public teams, including
    approval workflow and expiration dates.

    Attributes:
        id (str): Primary key UUID
        team_id (str): Foreign key to email_teams
        user_email (str): Email of the user requesting to join
        message (str): Optional message from the user
        status (str): Request status (pending, approved, rejected, expired)
        requested_at (datetime): When the request was made
        expires_at (datetime): When the request expires
        reviewed_at (datetime): When the request was reviewed
        reviewed_by (str): Email of user who reviewed the request
        notes (str): Optional admin notes
    """

    __tablename__ = "email_team_join_requests"

    # Primary key
    id: Mapped[str] = mapped_column(String(36), primary_key=True, default=lambda: uuid.uuid4().hex)

    # Foreign keys
    team_id: Mapped[str] = mapped_column(String(36), ForeignKey("email_teams.id", ondelete="CASCADE"), nullable=False)
    user_email: Mapped[str] = mapped_column(String(255), ForeignKey("email_users.email"), nullable=False)

    # Request details
    message: Mapped[Optional[str]] = mapped_column(Text, nullable=True)
    status: Mapped[str] = mapped_column(String(20), default="pending", nullable=False)

    # Timing
    requested_at: Mapped[datetime] = mapped_column(DateTime(timezone=True), default=utc_now, nullable=False)
    expires_at: Mapped[datetime] = mapped_column(DateTime(timezone=True), nullable=False)
    reviewed_at: Mapped[Optional[datetime]] = mapped_column(DateTime(timezone=True), nullable=True)
    reviewed_by: Mapped[Optional[str]] = mapped_column(String(255), ForeignKey("email_users.email"), nullable=True)
    notes: Mapped[Optional[str]] = mapped_column(Text, nullable=True)

    # Relationships
    team: Mapped["EmailTeam"] = relationship("EmailTeam")
    user: Mapped["EmailUser"] = relationship("EmailUser", foreign_keys=[user_email])
    reviewer: Mapped[Optional["EmailUser"]] = relationship("EmailUser", foreign_keys=[reviewed_by])

    # Unique constraint to prevent duplicate requests
    __table_args__ = (UniqueConstraint("team_id", "user_email", name="uq_team_join_request"),)

    def __repr__(self) -> str:
        """String representation of the team join request.

        Returns:
            str: String representation of the team join request.
        """
        return f"<EmailTeamJoinRequest(team_id='{self.team_id}', user_email='{self.user_email}', status='{self.status}')>"

    def is_expired(self) -> bool:
        """Check if the join request has expired.

        Returns:
            bool: True if the request has expired, False otherwise.
        """
        now = utc_now()
        expires_at = self.expires_at

        # Handle timezone awareness mismatch
        if now.tzinfo is not None and expires_at.tzinfo is None:
            expires_at = expires_at.replace(tzinfo=timezone.utc)
        elif now.tzinfo is None and expires_at.tzinfo is not None:
            now = now.replace(tzinfo=timezone.utc)

        return now > expires_at

    def is_pending(self) -> bool:
        """Check if the join request is still pending.

        Returns:
            bool: True if the request is pending and not expired, False otherwise.
        """
        return self.status == "pending" and not self.is_expired()


class PendingUserApproval(Base):
    """Model for pending SSO user registrations awaiting admin approval.

    This model stores information about users who have authenticated via SSO
    but require admin approval before their account is fully activated.

    Attributes:
        id (str): Primary key
        email (str): Email address of the pending user
        full_name (str): Full name from SSO provider
        auth_provider (str): SSO provider (github, google, etc.)
        sso_metadata (dict): Additional metadata from SSO provider
        requested_at (datetime): When the approval was requested
        expires_at (datetime): When the approval request expires
        approved_by (str): Email of admin who approved (if approved)
        approved_at (datetime): When the approval was granted
        status (str): Current status (pending, approved, rejected, expired)
        rejection_reason (str): Reason for rejection (if applicable)
        admin_notes (str): Notes from admin review

    Examples:
        >>> from datetime import timedelta
        >>> approval = PendingUserApproval(
        ...     email="newuser@example.com",
        ...     full_name="New User",
        ...     auth_provider="github",
        ...     expires_at=utc_now() + timedelta(days=30),
        ...     status="pending"
        ... )
        >>> approval.status
        'pending'
    """

    __tablename__ = "pending_user_approvals"

    # Primary key
    id: Mapped[str] = mapped_column(String(36), primary_key=True, default=lambda: str(uuid.uuid4()))

    # User details
    email: Mapped[str] = mapped_column(String(255), nullable=False, unique=True)
    full_name: Mapped[str] = mapped_column(String(255), nullable=False)
    auth_provider: Mapped[str] = mapped_column(String(50), nullable=False)
    sso_metadata: Mapped[Optional[Dict]] = mapped_column(JSON, nullable=True)

    # Request details
    requested_at: Mapped[datetime] = mapped_column(DateTime(timezone=True), default=utc_now, nullable=False)
    expires_at: Mapped[datetime] = mapped_column(DateTime(timezone=True), nullable=False)

    # Approval details
    approved_by: Mapped[Optional[str]] = mapped_column(String(255), ForeignKey("email_users.email"), nullable=True)
    approved_at: Mapped[Optional[datetime]] = mapped_column(DateTime(timezone=True), nullable=True)
    status: Mapped[str] = mapped_column(String(20), default="pending", nullable=False)  # pending, approved, rejected, expired
    rejection_reason: Mapped[Optional[str]] = mapped_column(Text, nullable=True)
    admin_notes: Mapped[Optional[str]] = mapped_column(Text, nullable=True)

    # Relationships
    approver: Mapped[Optional["EmailUser"]] = relationship("EmailUser", foreign_keys=[approved_by])

    def __repr__(self) -> str:
        """String representation of the pending approval.

        Returns:
            str: String representation of PendingUserApproval instance
        """
        return f"<PendingUserApproval(email='{self.email}', status='{self.status}', provider='{self.auth_provider}')>"

    def is_expired(self) -> bool:
        """Check if the approval request has expired.

        Returns:
            bool: True if the approval request has expired
        """
        now = utc_now()
        expires_at = self.expires_at

        # Handle timezone awareness mismatch
        if now.tzinfo is not None and expires_at.tzinfo is None:
            expires_at = expires_at.replace(tzinfo=timezone.utc)
        elif now.tzinfo is None and expires_at.tzinfo is not None:
            now = now.replace(tzinfo=timezone.utc)

        return now > expires_at

    def approve(self, admin_email: str, notes: Optional[str] = None) -> None:
        """Approve the user registration.

        Args:
            admin_email: Email of the admin approving the request
            notes: Optional admin notes
        """
        self.status = "approved"
        self.approved_by = admin_email
        self.approved_at = utc_now()
        self.admin_notes = notes

    def reject(self, admin_email: str, reason: str, notes: Optional[str] = None) -> None:
        """Reject the user registration.

        Args:
            admin_email: Email of the admin rejecting the request
            reason: Reason for rejection
            notes: Optional admin notes
        """
        self.status = "rejected"
        self.approved_by = admin_email
        self.approved_at = utc_now()
        self.rejection_reason = reason
        self.admin_notes = notes


# Association table for servers and tools
server_tool_association = Table(
    "server_tool_association",
    Base.metadata,
    Column("server_id", String(36), ForeignKey("servers.id"), primary_key=True),
    Column("tool_id", String(36), ForeignKey("tools.id"), primary_key=True),
)

# Association table for servers and resources
server_resource_association = Table(
    "server_resource_association",
    Base.metadata,
    Column("server_id", String(36), ForeignKey("servers.id"), primary_key=True),
    Column("resource_id", Integer, ForeignKey("resources.id"), primary_key=True),
)

# Association table for servers and prompts
server_prompt_association = Table(
    "server_prompt_association",
    Base.metadata,
    Column("server_id", String(36), ForeignKey("servers.id"), primary_key=True),
    Column("prompt_id", Integer, ForeignKey("prompts.id"), primary_key=True),
)

# Association table for servers and A2A agents
server_a2a_association = Table(
    "server_a2a_association",
    Base.metadata,
    Column("server_id", String(36), ForeignKey("servers.id"), primary_key=True),
    Column("a2a_agent_id", String(36), ForeignKey("a2a_agents.id"), primary_key=True),
)


class GlobalConfig(Base):
    """Global configuration settings.

    Attributes:
        id (int): Primary key
        passthrough_headers (List[str]): List of headers allowed to be passed through globally
    """

    __tablename__ = "global_config"

    id: Mapped[int] = mapped_column(Integer, primary_key=True)
    passthrough_headers: Mapped[Optional[List[str]]] = mapped_column(JSON, nullable=True)  # Store list of strings as JSON array


class ToolMetric(Base):
    """
    ORM model for recording individual metrics for tool executions.

    Each record in this table corresponds to a single tool invocation and records:
        - timestamp (datetime): When the invocation occurred.
        - response_time (float): The execution time in seconds.
        - is_success (bool): True if the execution succeeded, False otherwise.
        - error_message (Optional[str]): Error message if the execution failed.

    Aggregated metrics (such as total executions, successful/failed counts, failure rate,
    minimum, maximum, and average response times, and last execution time) should be computed
    on the fly using SQL aggregate functions over the rows in this table.
    """

    __tablename__ = "tool_metrics"

    id: Mapped[int] = mapped_column(primary_key=True)
    tool_id: Mapped[str] = mapped_column(String(36), ForeignKey("tools.id"), nullable=False)
    timestamp: Mapped[datetime] = mapped_column(DateTime(timezone=True), default=utc_now)
    response_time: Mapped[float] = mapped_column(Float, nullable=False)
    is_success: Mapped[bool] = mapped_column(Boolean, nullable=False)
    error_message: Mapped[Optional[str]] = mapped_column(Text, nullable=True)

    # Relationship back to the Tool model.
    tool: Mapped["Tool"] = relationship("Tool", back_populates="metrics")


class ResourceMetric(Base):
    """
    ORM model for recording metrics for resource invocations.

    Attributes:
        id (int): Primary key.
        resource_id (int): Foreign key linking to the resource.
        timestamp (datetime): The time when the invocation occurred.
        response_time (float): The response time in seconds.
        is_success (bool): True if the invocation succeeded, False otherwise.
        error_message (Optional[str]): Error message if the invocation failed.
    """

    __tablename__ = "resource_metrics"

    id: Mapped[int] = mapped_column(primary_key=True)
    resource_id: Mapped[int] = mapped_column(Integer, ForeignKey("resources.id"), nullable=False)
    timestamp: Mapped[datetime] = mapped_column(DateTime(timezone=True), default=utc_now)
    response_time: Mapped[float] = mapped_column(Float, nullable=False)
    is_success: Mapped[bool] = mapped_column(Boolean, nullable=False)
    error_message: Mapped[Optional[str]] = mapped_column(Text, nullable=True)

    # Relationship back to the Resource model.
    resource: Mapped["Resource"] = relationship("Resource", back_populates="metrics")


class ServerMetric(Base):
    """
    ORM model for recording metrics for server invocations.

    Attributes:
        id (int): Primary key.
        server_id (str): Foreign key linking to the server.
        timestamp (datetime): The time when the invocation occurred.
        response_time (float): The response time in seconds.
        is_success (bool): True if the invocation succeeded, False otherwise.
        error_message (Optional[str]): Error message if the invocation failed.
    """

    __tablename__ = "server_metrics"

    id: Mapped[int] = mapped_column(primary_key=True)
    server_id: Mapped[str] = mapped_column(String(36), ForeignKey("servers.id"), nullable=False)
    timestamp: Mapped[datetime] = mapped_column(DateTime(timezone=True), default=utc_now)
    response_time: Mapped[float] = mapped_column(Float, nullable=False)
    is_success: Mapped[bool] = mapped_column(Boolean, nullable=False)
    error_message: Mapped[Optional[str]] = mapped_column(Text, nullable=True)

    # Relationship back to the Server model.
    server: Mapped["Server"] = relationship("Server", back_populates="metrics")


class PromptMetric(Base):
    """
    ORM model for recording metrics for prompt invocations.

    Attributes:
        id (int): Primary key.
        prompt_id (int): Foreign key linking to the prompt.
        timestamp (datetime): The time when the invocation occurred.
        response_time (float): The response time in seconds.
        is_success (bool): True if the invocation succeeded, False otherwise.
        error_message (Optional[str]): Error message if the invocation failed.
    """

    __tablename__ = "prompt_metrics"

    id: Mapped[int] = mapped_column(primary_key=True)
    prompt_id: Mapped[int] = mapped_column(Integer, ForeignKey("prompts.id"), nullable=False)
    timestamp: Mapped[datetime] = mapped_column(DateTime(timezone=True), default=utc_now)
    response_time: Mapped[float] = mapped_column(Float, nullable=False)
    is_success: Mapped[bool] = mapped_column(Boolean, nullable=False)
    error_message: Mapped[Optional[str]] = mapped_column(Text, nullable=True)

    # Relationship back to the Prompt model.
    prompt: Mapped["Prompt"] = relationship("Prompt", back_populates="metrics")


class A2AAgentMetric(Base):
    """
    ORM model for recording metrics for A2A agent interactions.

    Attributes:
        id (int): Primary key.
        a2a_agent_id (str): Foreign key linking to the A2A agent.
        timestamp (datetime): The time when the interaction occurred.
        response_time (float): The response time in seconds.
        is_success (bool): True if the interaction succeeded, False otherwise.
        error_message (Optional[str]): Error message if the interaction failed.
        interaction_type (str): Type of interaction (invoke, query, etc.).
    """

    __tablename__ = "a2a_agent_metrics"

    id: Mapped[int] = mapped_column(primary_key=True)
    a2a_agent_id: Mapped[str] = mapped_column(String(36), ForeignKey("a2a_agents.id"), nullable=False)
    timestamp: Mapped[datetime] = mapped_column(DateTime(timezone=True), default=utc_now)
    response_time: Mapped[float] = mapped_column(Float, nullable=False)
    is_success: Mapped[bool] = mapped_column(Boolean, nullable=False)
    error_message: Mapped[Optional[str]] = mapped_column(Text, nullable=True)
    interaction_type: Mapped[str] = mapped_column(String(50), nullable=False, default="invoke")

    # Relationship back to the A2AAgent model.
    a2a_agent: Mapped["A2AAgent"] = relationship("A2AAgent", back_populates="metrics")


# ===================================
# Observability Models (OpenTelemetry-style traces, spans, events)
# ===================================


class ObservabilityTrace(Base):
    """
    ORM model for observability traces (similar to OpenTelemetry traces).

    A trace represents a complete request flow through the system. It contains
    one or more spans representing individual operations.

    Attributes:
        trace_id (str): Unique trace identifier (UUID or OpenTelemetry trace ID format).
        name (str): Human-readable name for the trace (e.g., "POST /tools/invoke").
        start_time (datetime): When the trace started.
        end_time (datetime): When the trace ended (optional, set when completed).
        duration_ms (float): Total duration in milliseconds.
        status (str): Trace status (success, error, timeout).
        status_message (str): Optional status message or error description.
        http_method (str): HTTP method for the request (GET, POST, etc.).
        http_url (str): Full URL of the request.
        http_status_code (int): HTTP response status code.
        user_email (str): User who initiated the request (if authenticated).
        user_agent (str): Client user agent string.
        ip_address (str): Client IP address.
        attributes (dict): Additional trace attributes (JSON).
        resource_attributes (dict): Resource attributes (service name, version, etc.).
        created_at (datetime): Trace creation timestamp.
    """

    __tablename__ = "observability_traces"

    # Primary key
    trace_id: Mapped[str] = mapped_column(String(36), primary_key=True, default=lambda: str(uuid.uuid4()))

    # Trace metadata
    name: Mapped[str] = mapped_column(String(255), nullable=False)
    start_time: Mapped[datetime] = mapped_column(DateTime(timezone=True), nullable=False, index=True)
    end_time: Mapped[Optional[datetime]] = mapped_column(DateTime(timezone=True), nullable=True)
    duration_ms: Mapped[Optional[float]] = mapped_column(Float, nullable=True)
    status: Mapped[str] = mapped_column(String(20), nullable=False, default="unset")  # unset, ok, error
    status_message: Mapped[Optional[str]] = mapped_column(Text, nullable=True)

    # HTTP request context
    http_method: Mapped[Optional[str]] = mapped_column(String(10), nullable=True)
    http_url: Mapped[Optional[str]] = mapped_column(String(767), nullable=True)
    http_status_code: Mapped[Optional[int]] = mapped_column(Integer, nullable=True)

    # User context
    user_email: Mapped[Optional[str]] = mapped_column(String(255), nullable=True, index=True)
    user_agent: Mapped[Optional[str]] = mapped_column(Text, nullable=True)
    ip_address: Mapped[Optional[str]] = mapped_column(String(45), nullable=True)

    # Attributes (flexible key-value storage)
    attributes: Mapped[Optional[Dict[str, Any]]] = mapped_column(JSON, nullable=True, default=dict)
    resource_attributes: Mapped[Optional[Dict[str, Any]]] = mapped_column(JSON, nullable=True, default=dict)

    # Timestamps
    created_at: Mapped[datetime] = mapped_column(DateTime(timezone=True), default=utc_now, nullable=False)

    # Relationships
    spans: Mapped[List["ObservabilitySpan"]] = relationship("ObservabilitySpan", back_populates="trace", cascade="all, delete-orphan")

    # Indexes for performance
    __table_args__ = (
        Index("idx_observability_traces_start_time", "start_time"),
        Index("idx_observability_traces_user_email", "user_email"),
        Index("idx_observability_traces_status", "status"),
        Index("idx_observability_traces_http_status_code", "http_status_code"),
    )


class ObservabilitySpan(Base):
    """
    ORM model for observability spans (similar to OpenTelemetry spans).

    A span represents a single operation within a trace. Spans can be nested
    to represent hierarchical operations.

    Attributes:
        span_id (str): Unique span identifier.
        trace_id (str): Parent trace ID.
        parent_span_id (str): Parent span ID (for nested spans).
        name (str): Span name (e.g., "database_query", "tool_invocation").
        kind (str): Span kind (internal, server, client, producer, consumer).
        start_time (datetime): When the span started.
        end_time (datetime): When the span ended.
        duration_ms (float): Span duration in milliseconds.
        status (str): Span status (success, error).
        status_message (str): Optional status message.
        attributes (dict): Span attributes (JSON).
        resource_name (str): Name of the resource being operated on.
        resource_type (str): Type of resource (tool, resource, prompt, gateway, etc.).
        resource_id (str): ID of the specific resource.
        created_at (datetime): Span creation timestamp.
    """

    __tablename__ = "observability_spans"

    # Primary key
    span_id: Mapped[str] = mapped_column(String(36), primary_key=True, default=lambda: str(uuid.uuid4()))

    # Trace relationship
    trace_id: Mapped[str] = mapped_column(String(36), ForeignKey("observability_traces.trace_id", ondelete="CASCADE"), nullable=False, index=True)
    parent_span_id: Mapped[Optional[str]] = mapped_column(String(36), ForeignKey("observability_spans.span_id", ondelete="CASCADE"), nullable=True, index=True)

    # Span metadata
    name: Mapped[str] = mapped_column(String(255), nullable=False)
    kind: Mapped[str] = mapped_column(String(20), nullable=False, default="internal")  # internal, server, client, producer, consumer
    start_time: Mapped[datetime] = mapped_column(DateTime(timezone=True), nullable=False, index=True)
    end_time: Mapped[Optional[datetime]] = mapped_column(DateTime(timezone=True), nullable=True)
    duration_ms: Mapped[Optional[float]] = mapped_column(Float, nullable=True)
    status: Mapped[str] = mapped_column(String(20), nullable=False, default="unset")
    status_message: Mapped[Optional[str]] = mapped_column(Text, nullable=True)

    # Attributes
    attributes: Mapped[Optional[Dict[str, Any]]] = mapped_column(JSON, nullable=True, default=dict)

    # Resource context
    resource_name: Mapped[Optional[str]] = mapped_column(String(255), nullable=True, index=True)
    resource_type: Mapped[Optional[str]] = mapped_column(String(50), nullable=True, index=True)  # tool, resource, prompt, gateway, a2a_agent
    resource_id: Mapped[Optional[str]] = mapped_column(String(36), nullable=True, index=True)

    # Timestamps
    created_at: Mapped[datetime] = mapped_column(DateTime(timezone=True), default=utc_now, nullable=False)

    # Relationships
    trace: Mapped["ObservabilityTrace"] = relationship("ObservabilityTrace", back_populates="spans")
    parent_span: Mapped[Optional["ObservabilitySpan"]] = relationship("ObservabilitySpan", remote_side=[span_id], backref="child_spans")
    events: Mapped[List["ObservabilityEvent"]] = relationship("ObservabilityEvent", back_populates="span", cascade="all, delete-orphan")

    # Indexes for performance
    __table_args__ = (
        Index("idx_observability_spans_trace_id", "trace_id"),
        Index("idx_observability_spans_parent_span_id", "parent_span_id"),
        Index("idx_observability_spans_start_time", "start_time"),
        Index("idx_observability_spans_resource_type", "resource_type"),
        Index("idx_observability_spans_resource_name", "resource_name"),
    )


class ObservabilityEvent(Base):
    """
    ORM model for observability events (logs within spans).

    Events represent discrete occurrences within a span, such as log messages,
    exceptions, or state changes.

    Attributes:
        id (int): Auto-incrementing primary key.
        span_id (str): Parent span ID.
        name (str): Event name (e.g., "exception", "log", "checkpoint").
        timestamp (datetime): When the event occurred.
        attributes (dict): Event attributes (JSON).
        severity (str): Log severity level (debug, info, warning, error, critical).
        message (str): Event message.
        exception_type (str): Exception class name (if event is an exception).
        exception_message (str): Exception message.
        exception_stacktrace (str): Exception stacktrace.
        created_at (datetime): Event creation timestamp.
    """

    __tablename__ = "observability_events"

    # Primary key
    id: Mapped[int] = mapped_column(Integer, primary_key=True, autoincrement=True)

    # Span relationship
    span_id: Mapped[str] = mapped_column(String(36), ForeignKey("observability_spans.span_id", ondelete="CASCADE"), nullable=False, index=True)

    # Event metadata
    name: Mapped[str] = mapped_column(String(255), nullable=False)
    timestamp: Mapped[datetime] = mapped_column(DateTime(timezone=True), nullable=False, default=utc_now, index=True)
    attributes: Mapped[Optional[Dict[str, Any]]] = mapped_column(JSON, nullable=True, default=dict)

    # Log fields
    severity: Mapped[Optional[str]] = mapped_column(String(20), nullable=True, index=True)  # debug, info, warning, error, critical
    message: Mapped[Optional[str]] = mapped_column(Text, nullable=True)

    # Exception fields
    exception_type: Mapped[Optional[str]] = mapped_column(String(255), nullable=True)
    exception_message: Mapped[Optional[str]] = mapped_column(Text, nullable=True)
    exception_stacktrace: Mapped[Optional[str]] = mapped_column(Text, nullable=True)

    # Timestamps
    created_at: Mapped[datetime] = mapped_column(DateTime(timezone=True), default=utc_now, nullable=False)

    # Relationships
    span: Mapped["ObservabilitySpan"] = relationship("ObservabilitySpan", back_populates="events")

    # Indexes for performance
    __table_args__ = (
        Index("idx_observability_events_span_id", "span_id"),
        Index("idx_observability_events_timestamp", "timestamp"),
        Index("idx_observability_events_severity", "severity"),
    )


class ObservabilityMetric(Base):
    """
    ORM model for observability metrics (time-series numerical data).

    Metrics represent numerical measurements over time, such as request rates,
    error rates, latencies, and custom business metrics.

    Attributes:
        id (int): Auto-incrementing primary key.
        name (str): Metric name (e.g., "http.request.duration", "tool.invocation.count").
        metric_type (str): Metric type (counter, gauge, histogram).
        value (float): Metric value.
        timestamp (datetime): When the metric was recorded.
        unit (str): Metric unit (ms, count, bytes, etc.).
        attributes (dict): Metric attributes/labels (JSON).
        resource_type (str): Type of resource (tool, resource, prompt, etc.).
        resource_id (str): ID of the specific resource.
        trace_id (str): Associated trace ID (optional).
        created_at (datetime): Metric creation timestamp.
    """

    __tablename__ = "observability_metrics"

    # Primary key
    id: Mapped[int] = mapped_column(Integer, primary_key=True, autoincrement=True)

    # Metric metadata
    name: Mapped[str] = mapped_column(String(255), nullable=False, index=True)
    metric_type: Mapped[str] = mapped_column(String(20), nullable=False)  # counter, gauge, histogram
    value: Mapped[float] = mapped_column(Float, nullable=False)
    timestamp: Mapped[datetime] = mapped_column(DateTime(timezone=True), nullable=False, default=utc_now, index=True)
    unit: Mapped[Optional[str]] = mapped_column(String(20), nullable=True)

    # Attributes/labels
    attributes: Mapped[Optional[Dict[str, Any]]] = mapped_column(JSON, nullable=True, default=dict)

    # Resource context
    resource_type: Mapped[Optional[str]] = mapped_column(String(50), nullable=True, index=True)
    resource_id: Mapped[Optional[str]] = mapped_column(String(36), nullable=True, index=True)

    # Trace association (optional)
    trace_id: Mapped[Optional[str]] = mapped_column(String(36), ForeignKey("observability_traces.trace_id", ondelete="SET NULL"), nullable=True, index=True)

    # Timestamps
    created_at: Mapped[datetime] = mapped_column(DateTime(timezone=True), default=utc_now, nullable=False)

    # Indexes for performance
    __table_args__ = (
        Index("idx_observability_metrics_name_timestamp", "name", "timestamp"),
        Index("idx_observability_metrics_resource_type", "resource_type"),
        Index("idx_observability_metrics_trace_id", "trace_id"),
    )


class ObservabilitySavedQuery(Base):
    """
    ORM model for saved observability queries (filter presets).

    Allows users to save their filter configurations for quick access and
    historical query tracking. Queries can be personal or shared with the team.

    Attributes:
        id (int): Auto-incrementing primary key.
        name (str): User-given name for the saved query.
        description (str): Optional description of what this query finds.
        user_email (str): Email of the user who created this query.
        filter_config (dict): JSON containing all filter values (time_range, status_filter, etc.).
        is_shared (bool): Whether this query is visible to other users.
        created_at (datetime): When the query was created.
        updated_at (datetime): When the query was last modified.
        last_used_at (datetime): When the query was last executed.
        use_count (int): How many times this query has been used.
    """

    __tablename__ = "observability_saved_queries"

    # Primary key
    id: Mapped[int] = mapped_column(Integer, primary_key=True, autoincrement=True)

    # Query metadata
    name: Mapped[str] = mapped_column(String(255), nullable=False, index=True)
    description: Mapped[Optional[str]] = mapped_column(Text, nullable=True)
    user_email: Mapped[str] = mapped_column(String(255), nullable=False, index=True)

    # Filter configuration (stored as JSON)
    filter_config: Mapped[Dict[str, Any]] = mapped_column(JSON, nullable=False)

    # Sharing settings
    is_shared: Mapped[bool] = mapped_column(Boolean, default=False, nullable=False)

    # Timestamps and usage tracking
    created_at: Mapped[datetime] = mapped_column(DateTime(timezone=True), default=utc_now, nullable=False)
    updated_at: Mapped[datetime] = mapped_column(DateTime(timezone=True), default=utc_now, onupdate=utc_now, nullable=False)
    last_used_at: Mapped[Optional[datetime]] = mapped_column(DateTime(timezone=True), nullable=True)
    use_count: Mapped[int] = mapped_column(Integer, default=0, nullable=False)

    # Indexes for performance
    __table_args__ = (
        Index("idx_observability_saved_queries_user_email", "user_email"),
        Index("idx_observability_saved_queries_is_shared", "is_shared"),
        Index("idx_observability_saved_queries_created_at", "created_at"),
    )


class Tool(Base):
    """
    ORM model for a registered Tool.

    Supports both local tools and federated tools from other gateways.
    The integration_type field indicates the tool format:
    - "MCP" for MCP-compliant tools (default)
    - "REST" for REST tools

    Additionally, this model provides computed properties for aggregated metrics based
    on the associated ToolMetric records. These include:
        - execution_count: Total number of invocations.
        - successful_executions: Count of successful invocations.
        - failed_executions: Count of failed invocations.
        - failure_rate: Ratio of failed invocations to total invocations.
        - min_response_time: Fastest recorded response time.
        - max_response_time: Slowest recorded response time.
        - avg_response_time: Mean response time.
        - last_execution_time: Timestamp of the most recent invocation.

    The property `metrics_summary` returns a dictionary with these aggregated values.

    The following fields have been added to support tool invocation configuration:
        - request_type: HTTP method to use when invoking the tool.
        - auth_type: Type of authentication ("basic", "bearer", or None).
        - auth_username: Username for basic authentication.
        - auth_password: Password for basic authentication.
        - auth_token: Token for bearer token authentication.
        - auth_header_key: header key for authentication.
        - auth_header_value: header value for authentication.
    """

    __tablename__ = "tools"

    id: Mapped[str] = mapped_column(String(36), primary_key=True, default=lambda: uuid.uuid4().hex)
    original_name: Mapped[str] = mapped_column(String(255), nullable=False)
    url: Mapped[str] = mapped_column(String(767), nullable=True)
    description: Mapped[Optional[str]] = mapped_column(Text, nullable=True)
    integration_type: Mapped[str] = mapped_column(String(20), default="MCP")
    request_type: Mapped[str] = mapped_column(String(20), default="SSE")
    headers: Mapped[Optional[Dict[str, str]]] = mapped_column(JSON)
    input_schema: Mapped[Dict[str, Any]] = mapped_column(JSON)
    output_schema: Mapped[Optional[Dict[str, Any]]] = mapped_column(JSON, nullable=True)
    annotations: Mapped[Optional[Dict[str, Any]]] = mapped_column(JSON, default=lambda: {})
    created_at: Mapped[datetime] = mapped_column(DateTime(timezone=True), default=utc_now)
    updated_at: Mapped[datetime] = mapped_column(DateTime(timezone=True), default=utc_now, onupdate=utc_now)
    enabled: Mapped[bool] = mapped_column(default=True)
    reachable: Mapped[bool] = mapped_column(default=True)
    jsonpath_filter: Mapped[str] = mapped_column(Text, default="")
    tags: Mapped[List[str]] = mapped_column(JSON, default=list, nullable=False)

    # Comprehensive metadata for audit tracking
    created_by: Mapped[Optional[str]] = mapped_column(String(255), nullable=True)
    created_from_ip: Mapped[Optional[str]] = mapped_column(String(45), nullable=True)
    created_via: Mapped[Optional[str]] = mapped_column(String(100), nullable=True)
    created_user_agent: Mapped[Optional[str]] = mapped_column(Text, nullable=True)

    modified_by: Mapped[Optional[str]] = mapped_column(String(255), nullable=True)
    modified_from_ip: Mapped[Optional[str]] = mapped_column(String(45), nullable=True)
    modified_via: Mapped[Optional[str]] = mapped_column(String(100), nullable=True)
    modified_user_agent: Mapped[Optional[str]] = mapped_column(Text, nullable=True)

    import_batch_id: Mapped[Optional[str]] = mapped_column(String(36), nullable=True)
    federation_source: Mapped[Optional[str]] = mapped_column(String(255), nullable=True)
    version: Mapped[int] = mapped_column(Integer, default=1, nullable=False)

    # Request type and authentication fields
    auth_type: Mapped[Optional[str]] = mapped_column(String(20), default=None)  # "basic", "bearer", or None
    auth_value: Mapped[Optional[str]] = mapped_column(Text, default=None)

    # custom_name,custom_name_slug, display_name
    custom_name: Mapped[Optional[str]] = mapped_column(String(255), nullable=False)
    custom_name_slug: Mapped[Optional[str]] = mapped_column(String(255), nullable=False)
    display_name: Mapped[Optional[str]] = mapped_column(String(255), nullable=True)

    # Passthrough REST fields
    base_url: Mapped[Optional[str]] = mapped_column(String, nullable=True)
    path_template: Mapped[Optional[str]] = mapped_column(String, nullable=True)
    query_mapping: Mapped[Optional[Dict[str, Any]]] = mapped_column(JSON, nullable=True)
    header_mapping: Mapped[Optional[Dict[str, Any]]] = mapped_column(JSON, nullable=True)
    timeout_ms: Mapped[Optional[int]] = mapped_column(Integer, nullable=True, default=None)
    expose_passthrough: Mapped[bool] = mapped_column(Boolean, default=True)
    allowlist: Mapped[Optional[List[str]]] = mapped_column(JSON, nullable=True)
    plugin_chain_pre: Mapped[Optional[List[str]]] = mapped_column(JSON, nullable=True)
    plugin_chain_post: Mapped[Optional[List[str]]] = mapped_column(JSON, nullable=True)

    # Federation relationship with a local gateway
    gateway_id: Mapped[Optional[str]] = mapped_column(ForeignKey("gateways.id"))
    # gateway_slug: Mapped[Optional[str]] = mapped_column(ForeignKey("gateways.slug"))
    gateway: Mapped["Gateway"] = relationship("Gateway", primaryjoin="Tool.gateway_id == Gateway.id", foreign_keys=[gateway_id], back_populates="tools")
    # federated_with = relationship("Gateway", secondary=tool_gateway_table, back_populates="federated_tools")

    # Many-to-many relationship with Servers
    servers: Mapped[List["Server"]] = relationship("Server", secondary=server_tool_association, back_populates="tools")

    # Relationship with ToolMetric records
    metrics: Mapped[List["ToolMetric"]] = relationship("ToolMetric", back_populates="tool", cascade="all, delete-orphan")

    # Team scoping fields for resource organization
    team_id: Mapped[Optional[str]] = mapped_column(String(36), ForeignKey("email_teams.id", ondelete="SET NULL"), nullable=True)
    owner_email: Mapped[Optional[str]] = mapped_column(String(255), nullable=True)
    visibility: Mapped[str] = mapped_column(String(20), nullable=False, default="public")

    # @property
    # def gateway_slug(self) -> str:
    #     return self.gateway.slug

    _computed_name: Mapped[str] = mapped_column("name", String(255), nullable=False)  # Stored column

    @hybrid_property
    def name(self) -> str:
        """Return the display/lookup name computed from gateway and custom slug.

        Returns:
            str: Display/lookup name to use for this tool.
        """
        # Instance access resolves Column to Python value; cast ensures static acceptance
        if getattr(self, "_computed_name", None):
            return cast(str, getattr(self, "_computed_name"))
        custom_name_slug = slugify(getattr(self, "custom_name_slug"))
        if getattr(self, "gateway_id", None):
            gateway_slug = slugify(self.gateway.name)  # type: ignore[attr-defined]
            return f"{gateway_slug}{settings.gateway_tool_name_separator}{custom_name_slug}"
        return custom_name_slug

    @name.setter
    def name(self, value: str) -> None:
        """Setter for the stored name column.

        Args:
            value: Explicit name to persist to the underlying column.
        """
        setattr(self, "_computed_name", value)

    @name.expression
    @classmethod
    def name(cls) -> Any:
        """SQL expression for name used in queries (backs onto stored column).

        Returns:
            Any: SQLAlchemy expression referencing the stored name column.
        """
        return cls._computed_name

    __table_args__ = (UniqueConstraint("gateway_id", "original_name", name="uq_gateway_id__original_name"), UniqueConstraint("team_id", "owner_email", "name", name="uq_team_owner_email_name_tool"))

    @hybrid_property
    def gateway_slug(self) -> Optional[str]:
        """Python accessor returning the related gateway's slug if available.

        Returns:
            Optional[str]: The gateway slug, or None if no gateway relation.
        """
        return self.gateway.slug if self.gateway else None

    @gateway_slug.expression
    @classmethod
    def gateway_slug(cls) -> Any:
        """SQL expression to select current gateway slug for this tool.

        Returns:
            Any: SQLAlchemy scalar subquery selecting the gateway slug.
        """
        return select(Gateway.slug).where(Gateway.id == cls.gateway_id).scalar_subquery()

    @hybrid_property
    def execution_count(self) -> int:
        """Number of ToolMetric records associated with this tool instance.

        Returns:
            int: Count of ToolMetric records for this tool.
        """
        return len(getattr(self, "metrics", []))

    @execution_count.expression
    @classmethod
    def execution_count(cls) -> Any:
        """SQL expression that counts ToolMetric rows for this tool.

        Returns:
            Any: SQLAlchemy labeled count expression for tool metrics.
        """
        return select(func.count(ToolMetric.id)).where(ToolMetric.tool_id == cls.id).label("execution_count")  # pylint: disable=not-callable

    @property
    def successful_executions(self) -> int:
        """
        Returns the count of successful tool executions,
        computed from the associated ToolMetric records.

        Returns:
            int: The count of successful tool executions.
        """
        return sum(1 for m in self.metrics if m.is_success)

    @property
    def failed_executions(self) -> int:
        """
        Returns the count of failed tool executions,
        computed from the associated ToolMetric records.

        Returns:
            int: The count of failed tool executions.
        """
        return sum(1 for m in self.metrics if not m.is_success)

    @property
    def failure_rate(self) -> float:
        """
        Returns the failure rate (as a float between 0 and 1) computed as:
            (failed executions) / (total executions).
        Returns 0.0 if there are no executions.

        Returns:
            float: The failure rate as a value between 0 and 1.
        """
        total: int = self.execution_count
        # execution_count is a @hybrid_property, not a callable here
        if total == 0:  # pylint: disable=comparison-with-callable
            return 0.0
        return self.failed_executions / total

    @property
    def min_response_time(self) -> Optional[float]:
        """
        Returns the minimum response time among all tool executions.
        Returns None if no executions exist.

        Returns:
            Optional[float]: The minimum response time, or None if no executions exist.
        """
        times: List[float] = [m.response_time for m in self.metrics]
        return min(times) if times else None

    @property
    def max_response_time(self) -> Optional[float]:
        """
        Returns the maximum response time among all tool executions.
        Returns None if no executions exist.

        Returns:
            Optional[float]: The maximum response time, or None if no executions exist.
        """
        times: List[float] = [m.response_time for m in self.metrics]
        return max(times) if times else None

    @property
    def avg_response_time(self) -> Optional[float]:
        """
        Returns the average response time among all tool executions.
        Returns None if no executions exist.

        Returns:
            Optional[float]: The average response time, or None if no executions exist.
        """
        times: List[float] = [m.response_time for m in self.metrics]
        return sum(times) / len(times) if times else None

    @property
    def last_execution_time(self) -> Optional[datetime]:
        """
        Returns the timestamp of the most recent tool execution.
        Returns None if no executions exist.

        Returns:
            Optional[datetime]: The timestamp of the most recent execution, or None if no executions exist.
        """
        if not self.metrics:
            return None
        return max(m.timestamp for m in self.metrics)

    @property
    def metrics_summary(self) -> Dict[str, Any]:
        """
        Returns aggregated metrics for the tool as a dictionary with the following keys:
            - total_executions: Total number of invocations.
            - successful_executions: Number of successful invocations.
            - failed_executions: Number of failed invocations.
            - failure_rate: Failure rate (failed/total) or 0.0 if no invocations.
            - min_response_time: Minimum response time (or None if no invocations).
            - max_response_time: Maximum response time (or None if no invocations).
            - avg_response_time: Average response time (or None if no invocations).
            - last_execution_time: Timestamp of the most recent invocation (or None).

        Returns:
            Dict[str, Any]: Dictionary containing the aggregated metrics.
        """
        return {
            "total_executions": self.execution_count,
            "successful_executions": self.successful_executions,
            "failed_executions": self.failed_executions,
            "failure_rate": self.failure_rate,
            "min_response_time": self.min_response_time,
            "max_response_time": self.max_response_time,
            "avg_response_time": self.avg_response_time,
            "last_execution_time": self.last_execution_time,
        }


class Resource(Base):
    """
    ORM model for a registered Resource.

    Resources represent content that can be read by clients.
    Supports subscriptions for real-time updates.
    Additionally, this model provides a relationship with ResourceMetric records
    to capture invocation metrics (such as execution counts, response times, and failures).
    """

    __tablename__ = "resources"

    id: Mapped[int] = mapped_column(primary_key=True)
    uri: Mapped[str] = mapped_column(String(767), nullable=False)
    name: Mapped[str] = mapped_column(String(255), nullable=False)
    description: Mapped[Optional[str]] = mapped_column(Text, nullable=True)
    mime_type: Mapped[Optional[str]] = mapped_column(String(255), nullable=True)
    size: Mapped[Optional[int]] = mapped_column(Integer, nullable=True)
    template: Mapped[Optional[str]] = mapped_column(Text, nullable=True)  # URI template for parameterized resources
    created_at: Mapped[datetime] = mapped_column(DateTime(timezone=True), default=utc_now)
    updated_at: Mapped[datetime] = mapped_column(DateTime(timezone=True), default=utc_now, onupdate=utc_now)
    is_active: Mapped[bool] = mapped_column(default=True)
    tags: Mapped[List[str]] = mapped_column(JSON, default=list, nullable=False)

    # Comprehensive metadata for audit tracking
    created_by: Mapped[Optional[str]] = mapped_column(String(255), nullable=True)
    created_from_ip: Mapped[Optional[str]] = mapped_column(String(45), nullable=True)
    created_via: Mapped[Optional[str]] = mapped_column(String(100), nullable=True)
    created_user_agent: Mapped[Optional[str]] = mapped_column(Text, nullable=True)

    modified_by: Mapped[Optional[str]] = mapped_column(String(255), nullable=True)
    modified_from_ip: Mapped[Optional[str]] = mapped_column(String(45), nullable=True)
    modified_via: Mapped[Optional[str]] = mapped_column(String(100), nullable=True)
    modified_user_agent: Mapped[Optional[str]] = mapped_column(Text, nullable=True)

    import_batch_id: Mapped[Optional[str]] = mapped_column(String(36), nullable=True)
    federation_source: Mapped[Optional[str]] = mapped_column(String(255), nullable=True)
    version: Mapped[int] = mapped_column(Integer, default=1, nullable=False)

    metrics: Mapped[List["ResourceMetric"]] = relationship("ResourceMetric", back_populates="resource", cascade="all, delete-orphan")

    # Content storage - can be text or binary
    text_content: Mapped[Optional[str]] = mapped_column(Text)
    binary_content: Mapped[Optional[bytes]]

    # Subscription tracking
    subscriptions: Mapped[List["ResourceSubscription"]] = relationship("ResourceSubscription", back_populates="resource", cascade="all, delete-orphan")

    gateway_id: Mapped[Optional[str]] = mapped_column(ForeignKey("gateways.id"))
    gateway: Mapped["Gateway"] = relationship("Gateway", back_populates="resources")
    # federated_with = relationship("Gateway", secondary=resource_gateway_table, back_populates="federated_resources")

    # Many-to-many relationship with Servers
    servers: Mapped[List["Server"]] = relationship("Server", secondary=server_resource_association, back_populates="resources")
    __table_args__ = (UniqueConstraint("team_id", "owner_email", "uri", name="uq_team_owner_uri_resource"),)

    @property
    def content(self) -> "ResourceContent":
        """
        Returns the resource content in the appropriate format.

        If text content exists, returns a ResourceContent with text.
        Otherwise, if binary content exists, returns a ResourceContent with blob data.
        Raises a ValueError if no content is available.

        Returns:
            ResourceContent: The resource content with appropriate format (text or blob).

        Raises:
            ValueError: If the resource has no content available.

        Examples:
            >>> resource = Resource(uri="test://example", name="test")
            >>> resource.text_content = "Hello, World!"
            >>> content = resource.content
            >>> content.text
            'Hello, World!'
            >>> content.type
            'resource'

            >>> binary_resource = Resource(uri="test://binary", name="binary")
            >>> binary_resource.binary_content = b"\\x00\\x01\\x02"
            >>> binary_content = binary_resource.content
            >>> binary_content.blob
            b'\\x00\\x01\\x02'

            >>> empty_resource = Resource(uri="test://empty", name="empty")
            >>> try:
            ...     empty_resource.content
            ... except ValueError as e:
            ...     str(e)
            'Resource has no content'
        """

        # Local import to avoid circular import
        # First-Party
        from mcpgateway.common.models import ResourceContent  # pylint: disable=import-outside-toplevel

        if self.text_content is not None:
            return ResourceContent(
                type="resource",
                id=str(self.id),
                uri=self.uri,
                mime_type=self.mime_type,
                text=self.text_content,
            )
        if self.binary_content is not None:
            return ResourceContent(
                type="resource",
                id=str(self.id),
                uri=self.uri,
                mime_type=self.mime_type or "application/octet-stream",
                blob=self.binary_content,
            )
        raise ValueError("Resource has no content")

    @property
    def execution_count(self) -> int:
        """
        Returns the number of times the resource has been invoked,
        calculated from the associated ResourceMetric records.

        Returns:
            int: The total count of resource invocations.
        """
        return len(self.metrics)

    @property
    def successful_executions(self) -> int:
        """
        Returns the count of successful resource invocations,
        computed from the associated ResourceMetric records.

        Returns:
            int: The count of successful resource invocations.
        """
        return sum(1 for m in self.metrics if m.is_success)

    @property
    def failed_executions(self) -> int:
        """
        Returns the count of failed resource invocations,
        computed from the associated ResourceMetric records.

        Returns:
            int: The count of failed resource invocations.
        """
        return sum(1 for m in self.metrics if not m.is_success)

    @property
    def failure_rate(self) -> float:
        """
        Returns the failure rate (as a float between 0 and 1) computed as:
            (failed invocations) / (total invocations).
        Returns 0.0 if there are no invocations.

        Returns:
            float: The failure rate as a value between 0 and 1.
        """
        total: int = self.execution_count
        if total == 0:
            return 0.0
        return self.failed_executions / total

    @property
    def min_response_time(self) -> Optional[float]:
        """
        Returns the minimum response time among all resource invocations.
        Returns None if no invocations exist.

        Returns:
            Optional[float]: The minimum response time, or None if no invocations exist.
        """
        times: List[float] = [m.response_time for m in self.metrics]
        return min(times) if times else None

    @property
    def max_response_time(self) -> Optional[float]:
        """
        Returns the maximum response time among all resource invocations.
        Returns None if no invocations exist.

        Returns:
            Optional[float]: The maximum response time, or None if no invocations exist.
        """
        times: List[float] = [m.response_time for m in self.metrics]
        return max(times) if times else None

    @property
    def avg_response_time(self) -> Optional[float]:
        """
        Returns the average response time among all resource invocations.
        Returns None if no invocations exist.

        Returns:
            Optional[float]: The average response time, or None if no invocations exist.
        """
        times: List[float] = [m.response_time for m in self.metrics]
        return sum(times) / len(times) if times else None

    @property
    def last_execution_time(self) -> Optional[datetime]:
        """
        Returns the timestamp of the most recent resource invocation.
        Returns None if no invocations exist.

        Returns:
            Optional[datetime]: The timestamp of the most recent invocation, or None if no invocations exist.
        """
        if not self.metrics:
            return None
        return max(m.timestamp for m in self.metrics)

    # Team scoping fields for resource organization
    team_id: Mapped[Optional[str]] = mapped_column(String(36), ForeignKey("email_teams.id", ondelete="SET NULL"), nullable=True)
    owner_email: Mapped[Optional[str]] = mapped_column(String(255), nullable=True)
    visibility: Mapped[str] = mapped_column(String(20), nullable=False, default="public")


class ResourceSubscription(Base):
    """Tracks subscriptions to resource updates."""

    __tablename__ = "resource_subscriptions"

    id: Mapped[int] = mapped_column(primary_key=True)
    resource_id: Mapped[int] = mapped_column(ForeignKey("resources.id"))
    subscriber_id: Mapped[str] = mapped_column(String(255), nullable=False)  # Client identifier
    created_at: Mapped[datetime] = mapped_column(DateTime(timezone=True), default=utc_now)
    last_notification: Mapped[Optional[datetime]] = mapped_column(DateTime(timezone=True), nullable=True)

    resource: Mapped["Resource"] = relationship(back_populates="subscriptions")


class Prompt(Base):
    """
    ORM model for a registered Prompt template.

    Represents a prompt template along with its argument schema.
    Supports rendering and invocation of prompts.
    Additionally, this model provides computed properties for aggregated metrics based
    on the associated PromptMetric records. These include:
        - execution_count: Total number of prompt invocations.
        - successful_executions: Count of successful invocations.
        - failed_executions: Count of failed invocations.
        - failure_rate: Ratio of failed invocations to total invocations.
        - min_response_time: Fastest recorded response time.
        - max_response_time: Slowest recorded response time.
        - avg_response_time: Mean response time.
        - last_execution_time: Timestamp of the most recent invocation.
    """

    __tablename__ = "prompts"

    id: Mapped[int] = mapped_column(primary_key=True)
    name: Mapped[str] = mapped_column(String(255), nullable=False)
    description: Mapped[Optional[str]] = mapped_column(Text, nullable=True)
    template: Mapped[str] = mapped_column(Text)
    argument_schema: Mapped[Dict[str, Any]] = mapped_column(JSON)
    created_at: Mapped[datetime] = mapped_column(DateTime(timezone=True), default=utc_now)
    updated_at: Mapped[datetime] = mapped_column(DateTime(timezone=True), default=utc_now, onupdate=utc_now)
    is_active: Mapped[bool] = mapped_column(default=True)
    tags: Mapped[List[str]] = mapped_column(JSON, default=list, nullable=False)

    # Comprehensive metadata for audit tracking
    created_by: Mapped[Optional[str]] = mapped_column(String(255), nullable=True)
    created_from_ip: Mapped[Optional[str]] = mapped_column(String(45), nullable=True)
    created_via: Mapped[Optional[str]] = mapped_column(String(100), nullable=True)
    created_user_agent: Mapped[Optional[str]] = mapped_column(Text, nullable=True)

    modified_by: Mapped[Optional[str]] = mapped_column(String(255), nullable=True)
    modified_from_ip: Mapped[Optional[str]] = mapped_column(String(45), nullable=True)
    modified_via: Mapped[Optional[str]] = mapped_column(String(100), nullable=True)
    modified_user_agent: Mapped[Optional[str]] = mapped_column(Text, nullable=True)

    import_batch_id: Mapped[Optional[str]] = mapped_column(String(36), nullable=True)
    federation_source: Mapped[Optional[str]] = mapped_column(String(255), nullable=True)
    version: Mapped[int] = mapped_column(Integer, default=1, nullable=False)

    metrics: Mapped[List["PromptMetric"]] = relationship("PromptMetric", back_populates="prompt", cascade="all, delete-orphan")

    gateway_id: Mapped[Optional[str]] = mapped_column(ForeignKey("gateways.id"))
    gateway: Mapped["Gateway"] = relationship("Gateway", back_populates="prompts")
    # federated_with = relationship("Gateway", secondary=prompt_gateway_table, back_populates="federated_prompts")

    # Many-to-many relationship with Servers
    servers: Mapped[List["Server"]] = relationship("Server", secondary=server_prompt_association, back_populates="prompts")

    # Team scoping fields for resource organization
    team_id: Mapped[Optional[str]] = mapped_column(String(36), ForeignKey("email_teams.id", ondelete="SET NULL"), nullable=True)
    owner_email: Mapped[Optional[str]] = mapped_column(String(255), nullable=True)
    visibility: Mapped[str] = mapped_column(String(20), nullable=False, default="public")

    __table_args__ = (UniqueConstraint("team_id", "owner_email", "name", name="uq_team_owner_name_prompt"),)

    def validate_arguments(self, args: Dict[str, str]) -> None:
        """
        Validate prompt arguments against the argument schema.

        Args:
            args (Dict[str, str]): Dictionary of arguments to validate.

        Raises:
            ValueError: If the arguments do not conform to the schema.

        Examples:
            >>> prompt = Prompt(
            ...     name="test_prompt",
            ...     template="Hello {name}",
            ...     argument_schema={
            ...         "type": "object",
            ...         "properties": {
            ...             "name": {"type": "string"}
            ...         },
            ...         "required": ["name"]
            ...     }
            ... )
            >>> prompt.validate_arguments({"name": "Alice"})  # No exception
            >>> try:
            ...     prompt.validate_arguments({"age": 25})  # Missing required field
            ... except ValueError as e:
            ...     "name" in str(e)
            True
        """
        try:
            jsonschema.validate(args, self.argument_schema)
        except jsonschema.exceptions.ValidationError as e:
            raise ValueError(f"Invalid prompt arguments: {str(e)}") from e

    @property
    def execution_count(self) -> int:
        """
        Returns the number of times the prompt has been invoked,
        calculated from the associated PromptMetric records.

        Returns:
            int: The total count of prompt invocations.
        """
        return len(self.metrics)

    @property
    def successful_executions(self) -> int:
        """
        Returns the count of successful prompt invocations,
        computed from the associated PromptMetric records.

        Returns:
            int: The count of successful prompt invocations.
        """
        return sum(1 for m in self.metrics if m.is_success)

    @property
    def failed_executions(self) -> int:
        """
        Returns the count of failed prompt invocations,
        computed from the associated PromptMetric records.

        Returns:
            int: The count of failed prompt invocations.
        """
        return sum(1 for m in self.metrics if not m.is_success)

    @property
    def failure_rate(self) -> float:
        """
        Returns the failure rate (as a float between 0 and 1) computed as:
            (failed invocations) / (total invocations).
        Returns 0.0 if there are no invocations.

        Returns:
            float: The failure rate as a value between 0 and 1.
        """
        total: int = self.execution_count
        if total == 0:
            return 0.0
        return self.failed_executions / total

    @property
    def min_response_time(self) -> Optional[float]:
        """
        Returns the minimum response time among all prompt invocations.
        Returns None if no invocations exist.

        Returns:
            Optional[float]: The minimum response time, or None if no invocations exist.
        """
        times: List[float] = [m.response_time for m in self.metrics]
        return min(times) if times else None

    @property
    def max_response_time(self) -> Optional[float]:
        """
        Returns the maximum response time among all prompt invocations.
        Returns None if no invocations exist.

        Returns:
            Optional[float]: The maximum response time, or None if no invocations exist.
        """
        times: List[float] = [m.response_time for m in self.metrics]
        return max(times) if times else None

    @property
    def avg_response_time(self) -> Optional[float]:
        """
        Returns the average response time among all prompt invocations.
        Returns None if no invocations exist.

        Returns:
            Optional[float]: The average response time, or None if no invocations exist.
        """
        times: List[float] = [m.response_time for m in self.metrics]
        return sum(times) / len(times) if times else None

    @property
    def last_execution_time(self) -> Optional[datetime]:
        """
        Returns the timestamp of the most recent prompt invocation.
        Returns None if no invocations exist.

        Returns:
            Optional[datetime]: The timestamp of the most recent invocation, or None if no invocations exist.
        """
        if not self.metrics:
            return None
        return max(m.timestamp for m in self.metrics)


class Server(Base):
    """
    ORM model for MCP Servers Catalog.

    Represents a server that composes catalog items (tools, resources, prompts).
    Additionally, this model provides computed properties for aggregated metrics based
    on the associated ServerMetric records. These include:
        - execution_count: Total number of invocations.
        - successful_executions: Count of successful invocations.
        - failed_executions: Count of failed invocations.
        - failure_rate: Ratio of failed invocations to total invocations.
        - min_response_time: Fastest recorded response time.
        - max_response_time: Slowest recorded response time.
        - avg_response_time: Mean response time.
        - last_execution_time: Timestamp of the most recent invocation.
    """

    __tablename__ = "servers"

    id: Mapped[str] = mapped_column(String(36), primary_key=True, default=lambda: uuid.uuid4().hex)
    name: Mapped[str] = mapped_column(String(255), nullable=False)
    description: Mapped[Optional[str]] = mapped_column(Text, nullable=True)
    icon: Mapped[Optional[str]] = mapped_column(String(767), nullable=True)
    created_at: Mapped[datetime] = mapped_column(DateTime(timezone=True), default=utc_now)
    updated_at: Mapped[datetime] = mapped_column(DateTime(timezone=True), default=utc_now, onupdate=utc_now)
    is_active: Mapped[bool] = mapped_column(default=True)
    tags: Mapped[List[str]] = mapped_column(JSON, default=list, nullable=False)

    # Comprehensive metadata for audit tracking
    created_by: Mapped[Optional[str]] = mapped_column(String(255), nullable=True)
    created_from_ip: Mapped[Optional[str]] = mapped_column(String(45), nullable=True)
    created_via: Mapped[Optional[str]] = mapped_column(String(100), nullable=True)
    created_user_agent: Mapped[Optional[str]] = mapped_column(Text, nullable=True)

    modified_by: Mapped[Optional[str]] = mapped_column(String(255), nullable=True)
    modified_from_ip: Mapped[Optional[str]] = mapped_column(String(45), nullable=True)
    modified_via: Mapped[Optional[str]] = mapped_column(String(100), nullable=True)
    modified_user_agent: Mapped[Optional[str]] = mapped_column(Text, nullable=True)

    import_batch_id: Mapped[Optional[str]] = mapped_column(String(36), nullable=True)
    federation_source: Mapped[Optional[str]] = mapped_column(String(255), nullable=True)
    version: Mapped[int] = mapped_column(Integer, default=1, nullable=False)

    metrics: Mapped[List["ServerMetric"]] = relationship("ServerMetric", back_populates="server", cascade="all, delete-orphan")

    # Many-to-many relationships for associated items
    tools: Mapped[List["Tool"]] = relationship("Tool", secondary=server_tool_association, back_populates="servers")
    resources: Mapped[List["Resource"]] = relationship("Resource", secondary=server_resource_association, back_populates="servers")
    prompts: Mapped[List["Prompt"]] = relationship("Prompt", secondary=server_prompt_association, back_populates="servers")
    a2a_agents: Mapped[List["A2AAgent"]] = relationship("A2AAgent", secondary=server_a2a_association, back_populates="servers")

    # API token relationships
    scoped_tokens: Mapped[List["EmailApiToken"]] = relationship("EmailApiToken", back_populates="server")

    @property
    def execution_count(self) -> int:
        """
        Returns the number of times the server has been invoked,
        calculated from the associated ServerMetric records.

        Returns:
            int: The total count of server invocations.
        """
        return len(self.metrics)

    @property
    def successful_executions(self) -> int:
        """
        Returns the count of successful server invocations,
        computed from the associated ServerMetric records.

        Returns:
            int: The count of successful server invocations.
        """
        return sum(1 for m in self.metrics if m.is_success)

    @property
    def failed_executions(self) -> int:
        """
        Returns the count of failed server invocations,
        computed from the associated ServerMetric records.

        Returns:
            int: The count of failed server invocations.
        """
        return sum(1 for m in self.metrics if not m.is_success)

    @property
    def failure_rate(self) -> float:
        """
        Returns the failure rate (as a float between 0 and 1) computed as:
            (failed invocations) / (total invocations).
        Returns 0.0 if there are no invocations.

        Returns:
            float: The failure rate as a value between 0 and 1.

        Examples:
            >>> tool = Tool(custom_name="test_tool", custom_name_slug="test-tool", input_schema={})
            >>> tool.failure_rate  # No metrics yet
            0.0
            >>> tool.metrics = [
            ...     ToolMetric(tool_id=tool.id, response_time=1.0, is_success=True),
            ...     ToolMetric(tool_id=tool.id, response_time=2.0, is_success=False),
            ...     ToolMetric(tool_id=tool.id, response_time=1.5, is_success=True),
            ... ]
            >>> tool.failure_rate
            0.3333333333333333
        """
        total: int = self.execution_count
        if total == 0:
            return 0.0
        return self.failed_executions / total

    @property
    def min_response_time(self) -> Optional[float]:
        """
        Returns the minimum response time among all server invocations.
        Returns None if no invocations exist.

        Returns:
            Optional[float]: The minimum response time, or None if no invocations exist.
        """
        times: List[float] = [m.response_time for m in self.metrics]
        return min(times) if times else None

    @property
    def max_response_time(self) -> Optional[float]:
        """
        Returns the maximum response time among all server invocations.
        Returns None if no invocations exist.

        Returns:
            Optional[float]: The maximum response time, or None if no invocations exist.
        """
        times: List[float] = [m.response_time for m in self.metrics]
        return max(times) if times else None

    @property
    def avg_response_time(self) -> Optional[float]:
        """
        Returns the average response time among all server invocations.
        Returns None if no invocations exist.

        Returns:
            Optional[float]: The average response time, or None if no invocations exist.
        """
        times: List[float] = [m.response_time for m in self.metrics]
        return sum(times) / len(times) if times else None

    @property
    def last_execution_time(self) -> Optional[datetime]:
        """
        Returns the timestamp of the most recent server invocation.
        Returns None if no invocations exist.

        Returns:
            Optional[datetime]: The timestamp of the most recent invocation, or None if no invocations exist.
        """
        if not self.metrics:
            return None
        return max(m.timestamp for m in self.metrics)

    # Team scoping fields for resource organization
    team_id: Mapped[Optional[str]] = mapped_column(String(36), ForeignKey("email_teams.id", ondelete="SET NULL"), nullable=True)
    owner_email: Mapped[Optional[str]] = mapped_column(String(255), nullable=True)
    visibility: Mapped[str] = mapped_column(String(20), nullable=False, default="public")
    __table_args__ = (UniqueConstraint("team_id", "owner_email", "name", name="uq_team_owner_name_server"),)


class Gateway(Base):
    """ORM model for a federated peer Gateway."""

    __tablename__ = "gateways"

    id: Mapped[str] = mapped_column(String(36), primary_key=True, default=lambda: uuid.uuid4().hex)
    name: Mapped[str] = mapped_column(String(255), nullable=False)
    slug: Mapped[str] = mapped_column(String(255), nullable=False)
    url: Mapped[str] = mapped_column(String(767), nullable=False)
    description: Mapped[Optional[str]] = mapped_column(Text, nullable=True)
    transport: Mapped[str] = mapped_column(String(20), default="SSE")
    capabilities: Mapped[Dict[str, Any]] = mapped_column(JSON)
    created_at: Mapped[datetime] = mapped_column(DateTime(timezone=True), default=utc_now)
    updated_at: Mapped[datetime] = mapped_column(DateTime(timezone=True), default=utc_now, onupdate=utc_now)
    enabled: Mapped[bool] = mapped_column(default=True)
    reachable: Mapped[bool] = mapped_column(default=True)
    last_seen: Mapped[Optional[datetime]] = mapped_column(DateTime(timezone=True), nullable=True)
    tags: Mapped[List[str]] = mapped_column(JSON, default=list, nullable=False)

    # Comprehensive metadata for audit tracking
    created_by: Mapped[Optional[str]] = mapped_column(String(255), nullable=True)
    created_from_ip: Mapped[Optional[str]] = mapped_column(String(45), nullable=True)
    created_via: Mapped[Optional[str]] = mapped_column(String(100), nullable=True)
    created_user_agent: Mapped[Optional[str]] = mapped_column(Text, nullable=True)

    modified_by: Mapped[Optional[str]] = mapped_column(String(255), nullable=True)
    modified_from_ip: Mapped[Optional[str]] = mapped_column(String(45), nullable=True)
    modified_via: Mapped[Optional[str]] = mapped_column(String(100), nullable=True)
    modified_user_agent: Mapped[Optional[str]] = mapped_column(Text, nullable=True)

    import_batch_id: Mapped[Optional[str]] = mapped_column(String(36), nullable=True)
    federation_source: Mapped[Optional[str]] = mapped_column(String(255), nullable=True)
    version: Mapped[int] = mapped_column(Integer, default=1, nullable=False)

    # Header passthrough configuration
    passthrough_headers: Mapped[Optional[List[str]]] = mapped_column(JSON, nullable=True)  # Store list of strings as JSON array

    # CA certificate
    ca_certificate: Mapped[Optional[bytes]] = mapped_column(Text, nullable=True)
    ca_certificate_sig: Mapped[Optional[str]] = mapped_column(String(64), nullable=True)
    signing_algorithm: Mapped[Optional[str]] = mapped_column(String(20), nullable=True, default="ed25519")  # e.g., "sha256"

    # Relationship with local tools this gateway provides
    tools: Mapped[List["Tool"]] = relationship(back_populates="gateway", foreign_keys="Tool.gateway_id", cascade="all, delete-orphan")

    # Relationship with local prompts this gateway provides
    prompts: Mapped[List["Prompt"]] = relationship(back_populates="gateway", cascade="all, delete-orphan")

    # Relationship with local resources this gateway provides
    resources: Mapped[List["Resource"]] = relationship(back_populates="gateway", cascade="all, delete-orphan")

    # # Tools federated from this gateway
    # federated_tools: Mapped[List["Tool"]] = relationship(secondary=tool_gateway_table, back_populates="federated_with")

    # # Prompts federated from this resource
    # federated_resources: Mapped[List["Resource"]] = relationship(secondary=resource_gateway_table, back_populates="federated_with")

    # # Prompts federated from this gateway
    # federated_prompts: Mapped[List["Prompt"]] = relationship(secondary=prompt_gateway_table, back_populates="federated_with")

    # Authorizations
    auth_type: Mapped[Optional[str]] = mapped_column(String(20), default=None)  # "basic", "bearer", "headers", "oauth" or None
    auth_value: Mapped[Optional[Dict[str, str]]] = mapped_column(JSON)

    # OAuth configuration
    oauth_config: Mapped[Optional[Dict[str, Any]]] = mapped_column(JSON, nullable=True, comment="OAuth 2.0 configuration including grant_type, client_id, encrypted client_secret, URLs, and scopes")

    # Team scoping fields for resource organization
    team_id: Mapped[Optional[str]] = mapped_column(String(36), ForeignKey("email_teams.id", ondelete="SET NULL"), nullable=True)
    owner_email: Mapped[Optional[str]] = mapped_column(String(255), nullable=True)
    visibility: Mapped[str] = mapped_column(String(20), nullable=False, default="public")

    # Relationship with OAuth tokens
    oauth_tokens: Mapped[List["OAuthToken"]] = relationship("OAuthToken", back_populates="gateway", cascade="all, delete-orphan")

    # Relationship with registered OAuth clients (DCR)

    registered_oauth_clients: Mapped[List["RegisteredOAuthClient"]] = relationship("RegisteredOAuthClient", back_populates="gateway", cascade="all, delete-orphan")

<<<<<<< HEAD
    __table_args__ = (
        UniqueConstraint("team_id", "owner_email", "slug", name="uq_team_owner_slug_gateway"),
        UniqueConstraint("team_id", "owner_email", "url", "slug", name="uq_team_owner_url_slug_gateway"),
    )
=======
    __table_args__ = (UniqueConstraint("team_id", "owner_email", "slug", name="uq_team_owner_slug_gateway"),)
>>>>>>> c71484fa


@event.listens_for(Gateway, "after_update")
def update_tool_names_on_gateway_update(_mapper, connection, target):
    """
    If a Gateway's name is updated, efficiently update all of its
    child Tools' names with a single SQL statement.

    Args:
        _mapper: Mapper
        connection: Connection
        target: Target
    """
    # 1. Check if the 'name' field was actually part of the update.
    #    This is a concise way to see if the value has changed.
    if not get_history(target, "name").has_changes():
        return

    print(f"Gateway name changed for ID {target.id}. Issuing bulk update for tools.")

    # 2. Get a reference to the underlying database table for Tools
    tools_table = Tool.__table__

    # 3. Prepare the new values
    new_gateway_slug = slugify(target.name)
    separator = settings.gateway_tool_name_separator

    # 4. Construct a single, powerful UPDATE statement using SQLAlchemy Core.
    #    This is highly efficient as it all happens in the database.
    stmt = (
        cast(Any, tools_table)
        .update()
        .where(tools_table.c.gateway_id == target.id)
        .values(name=new_gateway_slug + separator + tools_table.c.custom_name_slug)
        .execution_options(synchronize_session=False)
    )

    # 5. Execute the statement using the connection from the ongoing transaction.
    connection.execute(stmt)


class A2AAgent(Base):
    """
    ORM model for A2A (Agent-to-Agent) compatible agents.

    A2A agents represent external AI agents that can be integrated into the gateway
    and exposed as tools within virtual servers. They support standardized
    Agent-to-Agent communication protocols for interoperability.
    """

    __tablename__ = "a2a_agents"

    id: Mapped[str] = mapped_column(String(36), primary_key=True, default=lambda: uuid.uuid4().hex)
    name: Mapped[str] = mapped_column(String(255), nullable=False)
    slug: Mapped[str] = mapped_column(String(255), nullable=False)
    description: Mapped[Optional[str]] = mapped_column(Text)
    endpoint_url: Mapped[str] = mapped_column(String(767), nullable=False)
    agent_type: Mapped[str] = mapped_column(String(50), nullable=False, default="generic")  # e.g., "openai", "anthropic", "custom"
    protocol_version: Mapped[str] = mapped_column(String(10), nullable=False, default="1.0")
    capabilities: Mapped[Dict[str, Any]] = mapped_column(JSON, default=dict)
    # Configuration
    config: Mapped[Dict[str, Any]] = mapped_column(JSON, default=dict)

    # Authorizations
    auth_type: Mapped[Optional[str]] = mapped_column(String(20), default=None)  # "basic", "bearer", "headers", "oauth" or None
    auth_value: Mapped[Optional[Dict[str, str]]] = mapped_column(JSON)

    # OAuth configuration
    oauth_config: Mapped[Optional[Dict[str, Any]]] = mapped_column(JSON, nullable=True, comment="OAuth 2.0 configuration including grant_type, client_id, encrypted client_secret, URLs, and scopes")

    # Header passthrough configuration
    passthrough_headers: Mapped[Optional[List[str]]] = mapped_column(JSON, nullable=True)  # Store list of strings as JSON array

    # Status and metadata
    enabled: Mapped[bool] = mapped_column(Boolean, default=True)
    reachable: Mapped[bool] = mapped_column(Boolean, default=True)
    created_at: Mapped[datetime] = mapped_column(DateTime(timezone=True), default=utc_now)
    updated_at: Mapped[datetime] = mapped_column(DateTime(timezone=True), default=utc_now, onupdate=utc_now)
    last_interaction: Mapped[Optional[datetime]] = mapped_column(DateTime(timezone=True))

    # Tags for categorization
    tags: Mapped[List[str]] = mapped_column(JSON, default=list, nullable=False)

    # Comprehensive metadata for audit tracking
    created_by: Mapped[Optional[str]] = mapped_column(String(255), nullable=True)
    created_from_ip: Mapped[Optional[str]] = mapped_column(String(45), nullable=True)
    created_via: Mapped[Optional[str]] = mapped_column(String(100), nullable=True)
    created_user_agent: Mapped[Optional[str]] = mapped_column(Text, nullable=True)

    modified_by: Mapped[Optional[str]] = mapped_column(String(255), nullable=True)
    modified_from_ip: Mapped[Optional[str]] = mapped_column(String(45), nullable=True)
    modified_via: Mapped[Optional[str]] = mapped_column(String(100), nullable=True)
    modified_user_agent: Mapped[Optional[str]] = mapped_column(Text, nullable=True)

    import_batch_id: Mapped[Optional[str]] = mapped_column(String(36), nullable=True)
    federation_source: Mapped[Optional[str]] = mapped_column(String(255), nullable=True)
    version: Mapped[int] = mapped_column(Integer, default=1, nullable=False)

    # Team scoping fields for resource organization
    team_id: Mapped[Optional[str]] = mapped_column(String(36), ForeignKey("email_teams.id", ondelete="SET NULL"), nullable=True)
    owner_email: Mapped[Optional[str]] = mapped_column(String(255), nullable=True)
    visibility: Mapped[str] = mapped_column(String(20), nullable=False, default="public")

    # Relationships
    servers: Mapped[List["Server"]] = relationship("Server", secondary=server_a2a_association, back_populates="a2a_agents")
    metrics: Mapped[List["A2AAgentMetric"]] = relationship("A2AAgentMetric", back_populates="a2a_agent", cascade="all, delete-orphan")
    __table_args__ = (UniqueConstraint("team_id", "owner_email", "slug", name="uq_team_owner_slug_a2a_agent"),)

    # Relationship with OAuth tokens
    # oauth_tokens: Mapped[List["OAuthToken"]] = relationship("OAuthToken", back_populates="gateway", cascade="all, delete-orphan")

    # Relationship with registered OAuth clients (DCR)
    # registered_oauth_clients: Mapped[List["RegisteredOAuthClient"]] = relationship("RegisteredOAuthClient", back_populates="gateway", cascade="all, delete-orphan")

    @property
    def execution_count(self) -> int:
        """Total number of interactions with this agent.

        Returns:
            int: The total count of interactions.
        """
        return len(self.metrics)

    @property
    def successful_executions(self) -> int:
        """Number of successful interactions.

        Returns:
            int: The count of successful interactions.
        """
        return sum(1 for m in self.metrics if m.is_success)

    @property
    def failed_executions(self) -> int:
        """Number of failed interactions.

        Returns:
            int: The count of failed interactions.
        """
        return sum(1 for m in self.metrics if not m.is_success)

    @property
    def failure_rate(self) -> float:
        """Failure rate as a percentage.

        Returns:
            float: The failure rate percentage.
        """
        if not self.metrics:
            return 0.0
        return (self.failed_executions / len(self.metrics)) * 100

    @property
    def avg_response_time(self) -> Optional[float]:
        """Average response time in seconds.

        Returns:
            Optional[float]: The average response time, or None if no metrics.
        """
        if not self.metrics:
            return None
        return sum(m.response_time for m in self.metrics) / len(self.metrics)

    @property
    def last_execution_time(self) -> Optional[datetime]:
        """Timestamp of the most recent interaction.

        Returns:
            Optional[datetime]: The timestamp of the last interaction, or None if no metrics.
        """
        if not self.metrics:
            return None
        return max(m.timestamp for m in self.metrics)

    def __repr__(self) -> str:
        """Return a string representation of the A2AAgent instance.

        Returns:
            str: A formatted string containing the agent's ID, name, and type.

        Examples:
            >>> agent = A2AAgent(id='123', name='test-agent', agent_type='custom')
            >>> repr(agent)
            "<A2AAgent(id='123', name='test-agent', agent_type='custom')>"
        """
        return f"<A2AAgent(id='{self.id}', name='{self.name}', agent_type='{self.agent_type}')>"


class GrpcService(Base):
    """
    ORM model for gRPC services with reflection-based discovery.

    gRPC services represent external gRPC servers that can be automatically discovered
    via server reflection and exposed as MCP tools. The gateway translates between
    gRPC/Protobuf and MCP/JSON protocols.
    """

    __tablename__ = "grpc_services"

    id: Mapped[str] = mapped_column(String(36), primary_key=True, default=lambda: uuid.uuid4().hex)
    name: Mapped[str] = mapped_column(String(255), nullable=False, unique=True)
    slug: Mapped[str] = mapped_column(String(255), nullable=False, unique=True)
    description: Mapped[Optional[str]] = mapped_column(Text)
    target: Mapped[str] = mapped_column(String(767), nullable=False)  # host:port format

    # Configuration
    reflection_enabled: Mapped[bool] = mapped_column(Boolean, default=True, nullable=False)
    tls_enabled: Mapped[bool] = mapped_column(Boolean, default=False, nullable=False)
    tls_cert_path: Mapped[Optional[str]] = mapped_column(String(767))
    tls_key_path: Mapped[Optional[str]] = mapped_column(String(767))
    grpc_metadata: Mapped[Dict[str, str]] = mapped_column(JSON, default=dict)  # gRPC metadata headers

    # Status
    enabled: Mapped[bool] = mapped_column(Boolean, default=True, nullable=False)
    reachable: Mapped[bool] = mapped_column(Boolean, default=False, nullable=False)

    # Discovery results from reflection
    service_count: Mapped[int] = mapped_column(Integer, default=0, nullable=False)
    method_count: Mapped[int] = mapped_column(Integer, default=0, nullable=False)
    discovered_services: Mapped[Dict[str, Any]] = mapped_column(JSON, default=dict)  # Service descriptors
    last_reflection: Mapped[Optional[datetime]] = mapped_column(DateTime(timezone=True))

    # Tags for categorization
    tags: Mapped[List[str]] = mapped_column(JSON, default=list, nullable=False)

    # Timestamps
    created_at: Mapped[datetime] = mapped_column(DateTime(timezone=True), default=utc_now)
    updated_at: Mapped[datetime] = mapped_column(DateTime(timezone=True), default=utc_now, onupdate=utc_now)

    # Comprehensive metadata for audit tracking
    created_by: Mapped[Optional[str]] = mapped_column(String(255), nullable=True)
    created_from_ip: Mapped[Optional[str]] = mapped_column(String(45), nullable=True)
    created_via: Mapped[Optional[str]] = mapped_column(String(100), nullable=True)
    created_user_agent: Mapped[Optional[str]] = mapped_column(Text, nullable=True)

    modified_by: Mapped[Optional[str]] = mapped_column(String(255), nullable=True)
    modified_from_ip: Mapped[Optional[str]] = mapped_column(String(45), nullable=True)
    modified_via: Mapped[Optional[str]] = mapped_column(String(100), nullable=True)
    modified_user_agent: Mapped[Optional[str]] = mapped_column(Text, nullable=True)

    import_batch_id: Mapped[Optional[str]] = mapped_column(String(36), nullable=True)
    federation_source: Mapped[Optional[str]] = mapped_column(String(255), nullable=True)
    version: Mapped[int] = mapped_column(Integer, default=1, nullable=False)

    # Team scoping fields for resource organization
    team_id: Mapped[Optional[str]] = mapped_column(String(36), ForeignKey("email_teams.id", ondelete="SET NULL"), nullable=True)
    owner_email: Mapped[Optional[str]] = mapped_column(String(255), nullable=True)
    visibility: Mapped[str] = mapped_column(String(20), nullable=False, default="public")

    def __repr__(self) -> str:
        """Return a string representation of the GrpcService instance.

        Returns:
            str: A formatted string containing the service's ID, name, and target.
        """
        return f"<GrpcService(id='{self.id}', name='{self.name}', target='{self.target}')>"


class SessionRecord(Base):
    """ORM model for sessions from SSE client."""

    __tablename__ = "mcp_sessions"

    session_id: Mapped[str] = mapped_column(String(255), primary_key=True)
    created_at: Mapped[datetime] = mapped_column(DateTime(timezone=True), default=utc_now)  # pylint: disable=not-callable
    last_accessed: Mapped[datetime] = mapped_column(DateTime(timezone=True), default=utc_now, onupdate=utc_now)  # pylint: disable=not-callable
    data: Mapped[str] = mapped_column(Text, nullable=True)

    messages: Mapped[List["SessionMessageRecord"]] = relationship("SessionMessageRecord", back_populates="session", cascade="all, delete-orphan")


class SessionMessageRecord(Base):
    """ORM model for messages from SSE client."""

    __tablename__ = "mcp_messages"

    id: Mapped[int] = mapped_column(primary_key=True, autoincrement=True)
    session_id: Mapped[str] = mapped_column(String(255), ForeignKey("mcp_sessions.session_id"))
    message: Mapped[str] = mapped_column(Text, nullable=True)
    created_at: Mapped[datetime] = mapped_column(DateTime(timezone=True), default=utc_now)  # pylint: disable=not-callable
    last_accessed: Mapped[datetime] = mapped_column(DateTime(timezone=True), default=utc_now, onupdate=utc_now)  # pylint: disable=not-callable

    session: Mapped["SessionRecord"] = relationship("SessionRecord", back_populates="messages")


class OAuthToken(Base):
    """ORM model for OAuth access and refresh tokens with user association."""

    __tablename__ = "oauth_tokens"

    id: Mapped[str] = mapped_column(String(36), primary_key=True, default=lambda: uuid.uuid4().hex)
    gateway_id: Mapped[str] = mapped_column(String(36), ForeignKey("gateways.id", ondelete="CASCADE"), nullable=False)
    user_id: Mapped[str] = mapped_column(String(255), nullable=False)  # OAuth provider's user ID
    app_user_email: Mapped[str] = mapped_column(String(255), ForeignKey("email_users.email", ondelete="CASCADE"), nullable=False)  # MCP Gateway user
    access_token: Mapped[str] = mapped_column(Text, nullable=False)
    refresh_token: Mapped[Optional[str]] = mapped_column(Text, nullable=True)
    token_type: Mapped[str] = mapped_column(String(50), default="Bearer")
    expires_at: Mapped[Optional[datetime]] = mapped_column(DateTime(timezone=True), nullable=True)
    scopes: Mapped[Optional[List[str]]] = mapped_column(JSON, nullable=True)
    created_at: Mapped[datetime] = mapped_column(DateTime(timezone=True), default=utc_now)
    updated_at: Mapped[datetime] = mapped_column(DateTime(timezone=True), default=utc_now, onupdate=utc_now)

    # Relationships
    gateway: Mapped["Gateway"] = relationship("Gateway", back_populates="oauth_tokens")
    app_user: Mapped["EmailUser"] = relationship("EmailUser", foreign_keys=[app_user_email])

    # Unique constraint: one token per user per gateway
    __table_args__ = (UniqueConstraint("gateway_id", "app_user_email", name="uq_oauth_gateway_user"),)


class OAuthState(Base):
    """ORM model for OAuth authorization states with TTL for CSRF protection."""

    __tablename__ = "oauth_states"

    id: Mapped[str] = mapped_column(String(36), primary_key=True, default=lambda: uuid.uuid4().hex)
    gateway_id: Mapped[str] = mapped_column(String(36), ForeignKey("gateways.id", ondelete="CASCADE"), nullable=False)
    state: Mapped[str] = mapped_column(String(500), nullable=False, unique=True)  # The state parameter
    code_verifier: Mapped[Optional[str]] = mapped_column(String(128), nullable=True)  # PKCE code verifier (RFC 7636)
    expires_at: Mapped[datetime] = mapped_column(DateTime(timezone=True), nullable=False)
    used: Mapped[bool] = mapped_column(Boolean, default=False, nullable=False)
    created_at: Mapped[datetime] = mapped_column(DateTime(timezone=True), default=utc_now)

    # Relationships
    gateway: Mapped["Gateway"] = relationship("Gateway")

    # Index for efficient lookups
    __table_args__ = (Index("idx_oauth_state_lookup", "gateway_id", "state"),)


class RegisteredOAuthClient(Base):
    """Stores dynamically registered OAuth clients (RFC 7591 client mode).

    This model maintains client credentials obtained through Dynamic Client
    Registration with upstream Authorization Servers.
    """

    __tablename__ = "registered_oauth_clients"

    id: Mapped[str] = mapped_column(String(36), primary_key=True, default=lambda: str(uuid.uuid4()))
    gateway_id: Mapped[str] = mapped_column(String(36), ForeignKey("gateways.id", ondelete="CASCADE"), nullable=False, index=True)

    # Registration details
    issuer: Mapped[str] = mapped_column(String(500), nullable=False)  # AS issuer URL
    client_id: Mapped[str] = mapped_column(String(500), nullable=False)
    client_secret_encrypted: Mapped[Optional[str]] = mapped_column(Text, nullable=True)  # Encrypted

    # RFC 7591 fields
    redirect_uris: Mapped[str] = mapped_column(Text, nullable=False)  # JSON array
    grant_types: Mapped[str] = mapped_column(Text, nullable=False)  # JSON array
    response_types: Mapped[Optional[str]] = mapped_column(Text, nullable=True)  # JSON array
    scope: Mapped[Optional[str]] = mapped_column(String(1000), nullable=True)
    token_endpoint_auth_method: Mapped[str] = mapped_column(String(50), default="client_secret_basic")

    # Registration management (RFC 7591 section 4)
    registration_client_uri: Mapped[Optional[str]] = mapped_column(String(500), nullable=True)
    registration_access_token_encrypted: Mapped[Optional[str]] = mapped_column(Text, nullable=True)

    # Metadata
    created_at: Mapped[datetime] = mapped_column(DateTime(timezone=True), default=utc_now)
    expires_at: Mapped[Optional[datetime]] = mapped_column(DateTime(timezone=True), nullable=True)
    is_active: Mapped[bool] = mapped_column(Boolean, default=True)

    # Relationships
    gateway: Mapped["Gateway"] = relationship("Gateway", back_populates="registered_oauth_clients")

    # Unique constraint: one registration per gateway+issuer
    __table_args__ = (Index("idx_gateway_issuer", "gateway_id", "issuer", unique=True),)


class EmailApiToken(Base):
    """Email user API token model for token catalog management.

    This model provides comprehensive API token management with scoping,
    revocation, and usage tracking for email-based users.

    Attributes:
        id (str): Unique token identifier
        user_email (str): Owner's email address
        team_id (str): Team the token is associated with (required for team-based access)
        name (str): Human-readable token name
        jti (str): JWT ID for revocation checking
        token_hash (str): Hashed token value for security
        server_id (str): Optional server scope limitation
        resource_scopes (List[str]): Permission scopes like ['tools.read']
        ip_restrictions (List[str]): IP address/CIDR restrictions
        time_restrictions (dict): Time-based access restrictions
        usage_limits (dict): Rate limiting and usage quotas
        created_at (datetime): Token creation timestamp
        expires_at (datetime): Optional expiry timestamp
        last_used (datetime): Last usage timestamp
        is_active (bool): Active status flag
        description (str): Token description
        tags (List[str]): Organizational tags

    Examples:
        >>> token = EmailApiToken(
        ...     user_email="alice@example.com",
        ...     name="Production API Access",
        ...     server_id="prod-server-123",
        ...     resource_scopes=["tools.read", "resources.read"],
        ...     description="Read-only access to production tools"
        ... )
        >>> token.is_scoped_to_server("prod-server-123")
        True
        >>> token.has_permission("tools.read")
        True
    """

    __tablename__ = "email_api_tokens"

    # Core identity fields
    id: Mapped[str] = mapped_column(String(36), primary_key=True, default=lambda: str(uuid.uuid4()))
    user_email: Mapped[str] = mapped_column(String(255), ForeignKey("email_users.email", ondelete="CASCADE"), nullable=False, index=True)
    team_id: Mapped[Optional[str]] = mapped_column(String(36), ForeignKey("email_teams.id", ondelete="SET NULL"), nullable=True, index=True)
    name: Mapped[str] = mapped_column(String(255), nullable=False)
    jti: Mapped[str] = mapped_column(String(36), unique=True, nullable=False, default=lambda: str(uuid.uuid4()))
    token_hash: Mapped[str] = mapped_column(String(255), nullable=False)

    # Scoping fields
    server_id: Mapped[Optional[str]] = mapped_column(String(36), ForeignKey("servers.id", ondelete="CASCADE"), nullable=True)
    resource_scopes: Mapped[Optional[List[str]]] = mapped_column(JSON, nullable=True, default=list)
    ip_restrictions: Mapped[Optional[List[str]]] = mapped_column(JSON, nullable=True, default=list)
    time_restrictions: Mapped[Optional[dict]] = mapped_column(JSON, nullable=True, default=dict)
    usage_limits: Mapped[Optional[dict]] = mapped_column(JSON, nullable=True, default=dict)

    # Lifecycle fields
    created_at: Mapped[datetime] = mapped_column(DateTime(timezone=True), default=utc_now, nullable=False)
    expires_at: Mapped[Optional[datetime]] = mapped_column(DateTime(timezone=True), nullable=True)
    last_used: Mapped[Optional[datetime]] = mapped_column(DateTime(timezone=True), nullable=True)
    is_active: Mapped[bool] = mapped_column(Boolean, default=True, nullable=False)

    # Metadata fields
    description: Mapped[Optional[str]] = mapped_column(Text, nullable=True)
    tags: Mapped[Optional[List[str]]] = mapped_column(JSON, nullable=True, default=list)

    # Unique constraint for user+name combination
    __table_args__ = (
        UniqueConstraint("user_email", "name", name="uq_email_api_tokens_user_name"),
        Index("idx_email_api_tokens_user_email", "user_email"),
        Index("idx_email_api_tokens_jti", "jti"),
        Index("idx_email_api_tokens_expires_at", "expires_at"),
        Index("idx_email_api_tokens_is_active", "is_active"),
    )

    # Relationships
    user: Mapped["EmailUser"] = relationship("EmailUser", back_populates="api_tokens")
    team: Mapped[Optional["EmailTeam"]] = relationship("EmailTeam", back_populates="api_tokens")
    server: Mapped[Optional["Server"]] = relationship("Server", back_populates="scoped_tokens")

    def is_scoped_to_server(self, server_id: str) -> bool:
        """Check if token is scoped to a specific server.

        Args:
            server_id: Server ID to check against.

        Returns:
            bool: True if token is scoped to the server, False otherwise.
        """
        return self.server_id == server_id if self.server_id else False

    def has_permission(self, permission: str) -> bool:
        """Check if token has a specific permission.

        Args:
            permission: Permission string to check for.

        Returns:
            bool: True if token has the permission, False otherwise.
        """
        return permission in (self.resource_scopes or [])

    def is_team_token(self) -> bool:
        """Check if this is a team-based token.

        Returns:
            bool: True if token is associated with a team, False otherwise.
        """
        return self.team_id is not None

    def get_effective_permissions(self) -> List[str]:
        """Get effective permissions for this token.

        For team tokens, this should inherit team permissions.
        For personal tokens, this uses the resource_scopes.

        Returns:
            List[str]: List of effective permissions for this token.
        """
        if self.is_team_token() and self.team:
            # For team tokens, we would inherit team permissions
            # This would need to be implemented based on your RBAC system
            return self.resource_scopes or []
        return self.resource_scopes or []

    def is_expired(self) -> bool:
        """Check if token is expired.

        Returns:
            bool: True if token is expired, False otherwise.
        """
        if not self.expires_at:
            return False
        return utc_now() > self.expires_at

    def is_valid(self) -> bool:
        """Check if token is valid (active and not expired).

        Returns:
            bool: True if token is valid, False otherwise.
        """
        return self.is_active and not self.is_expired()


class TokenUsageLog(Base):
    """Token usage logging for analytics and security monitoring.

    This model tracks every API request made with email API tokens
    for security auditing and usage analytics.

    Attributes:
        id (int): Auto-incrementing log ID
        token_jti (str): Token JWT ID reference
        user_email (str): Token owner's email
        timestamp (datetime): Request timestamp
        endpoint (str): API endpoint accessed
        method (str): HTTP method used
        ip_address (str): Client IP address
        user_agent (str): Client user agent
        status_code (int): HTTP response status
        response_time_ms (int): Response time in milliseconds
        blocked (bool): Whether request was blocked
        block_reason (str): Reason for blocking if applicable

    Examples:
        >>> log = TokenUsageLog(
        ...     token_jti="token-uuid-123",
        ...     user_email="alice@example.com",
        ...     endpoint="/tools",
        ...     method="GET",
        ...     ip_address="192.168.1.100",
        ...     status_code=200,
        ...     response_time_ms=45
        ... )
    """

    __tablename__ = "token_usage_logs"

    # Primary key
    id: Mapped[int] = mapped_column(Integer, primary_key=True, autoincrement=True)

    # Token reference
    token_jti: Mapped[str] = mapped_column(String(36), nullable=False, index=True)
    user_email: Mapped[str] = mapped_column(String(255), nullable=False, index=True)

    # Timestamp
    timestamp: Mapped[datetime] = mapped_column(DateTime(timezone=True), default=utc_now, nullable=False, index=True)

    # Request details
    endpoint: Mapped[Optional[str]] = mapped_column(String(255), nullable=True)
    method: Mapped[Optional[str]] = mapped_column(String(10), nullable=True)
    ip_address: Mapped[Optional[str]] = mapped_column(String(45), nullable=True)  # IPv6 max length
    user_agent: Mapped[Optional[str]] = mapped_column(Text, nullable=True)

    # Response details
    status_code: Mapped[Optional[int]] = mapped_column(Integer, nullable=True)
    response_time_ms: Mapped[Optional[int]] = mapped_column(Integer, nullable=True)

    # Security fields
    blocked: Mapped[bool] = mapped_column(Boolean, default=False, nullable=False)
    block_reason: Mapped[Optional[str]] = mapped_column(String(255), nullable=True)

    # Indexes for performance
    __table_args__ = (
        Index("idx_token_usage_logs_token_jti_timestamp", "token_jti", "timestamp"),
        Index("idx_token_usage_logs_user_email_timestamp", "user_email", "timestamp"),
    )


class TokenRevocation(Base):
    """Token revocation blacklist for immediate token invalidation.

    This model maintains a blacklist of revoked JWT tokens to provide
    immediate token invalidation capabilities.

    Attributes:
        jti (str): JWT ID (primary key)
        revoked_at (datetime): Revocation timestamp
        revoked_by (str): Email of user who revoked the token
        reason (str): Optional reason for revocation

    Examples:
        >>> revocation = TokenRevocation(
        ...     jti="token-uuid-123",
        ...     revoked_by="admin@example.com",
        ...     reason="Security compromise"
        ... )
    """

    __tablename__ = "token_revocations"

    # JWT ID as primary key
    jti: Mapped[str] = mapped_column(String(36), primary_key=True)

    # Revocation details
    revoked_at: Mapped[datetime] = mapped_column(DateTime(timezone=True), default=utc_now, nullable=False)
    revoked_by: Mapped[str] = mapped_column(String(255), ForeignKey("email_users.email"), nullable=False)
    reason: Mapped[Optional[str]] = mapped_column(String(255), nullable=True)

    # Relationship
    revoker: Mapped["EmailUser"] = relationship("EmailUser")


class SSOProvider(Base):
    """SSO identity provider configuration for OAuth2/OIDC authentication.

    Stores configuration and credentials for external identity providers
    like GitHub, Google, IBM Security Verify, Okta, Microsoft Entra ID,
    and any generic OIDC-compliant provider (Keycloak, Auth0, Authentik, etc.).

    Attributes:
        id (str): Unique provider ID (e.g., 'github', 'google', 'ibm_verify')
        name (str): Human-readable provider name
        display_name (str): Display name for UI
        provider_type (str): Protocol type ('oauth2', 'oidc')
        is_enabled (bool): Whether provider is active
        client_id (str): OAuth client ID
        client_secret_encrypted (str): Encrypted client secret
        authorization_url (str): OAuth authorization endpoint
        token_url (str): OAuth token endpoint
        userinfo_url (str): User info endpoint
        issuer (str): OIDC issuer (optional)
        trusted_domains (List[str]): Auto-approved email domains
        scope (str): OAuth scope string
        auto_create_users (bool): Auto-create users on first login
        team_mapping (dict): Organization/domain to team mapping rules
        created_at (datetime): Provider creation timestamp
        updated_at (datetime): Last configuration update

    Examples:
        >>> provider = SSOProvider(
        ...     id="github",
        ...     name="github",
        ...     display_name="GitHub",
        ...     provider_type="oauth2",
        ...     client_id="gh_client_123",
        ...     authorization_url="https://github.com/login/oauth/authorize",
        ...     token_url="https://github.com/login/oauth/access_token",
        ...     userinfo_url="https://api.github.com/user",
        ...     scope="user:email"
        ... )
    """

    __tablename__ = "sso_providers"

    # Provider identification
    id: Mapped[str] = mapped_column(String(50), primary_key=True)  # github, google, ibm_verify, okta, keycloak, entra, or any custom ID
    name: Mapped[str] = mapped_column(String(100), nullable=False, unique=True)
    display_name: Mapped[str] = mapped_column(String(100), nullable=False)
    provider_type: Mapped[str] = mapped_column(String(20), nullable=False)  # oauth2, oidc
    is_enabled: Mapped[bool] = mapped_column(Boolean, default=True, nullable=False)

    # OAuth2/OIDC Configuration
    client_id: Mapped[str] = mapped_column(String(255), nullable=False)
    client_secret_encrypted: Mapped[str] = mapped_column(Text, nullable=False)  # Encrypted storage
    authorization_url: Mapped[str] = mapped_column(String(500), nullable=False)
    token_url: Mapped[str] = mapped_column(String(500), nullable=False)
    userinfo_url: Mapped[str] = mapped_column(String(500), nullable=False)
    issuer: Mapped[Optional[str]] = mapped_column(String(500), nullable=True)  # For OIDC

    # Provider Settings
    trusted_domains: Mapped[List[str]] = mapped_column(JSON, default=list, nullable=False)
    scope: Mapped[str] = mapped_column(String(200), default="openid profile email", nullable=False)
    auto_create_users: Mapped[bool] = mapped_column(Boolean, default=True, nullable=False)
    team_mapping: Mapped[dict] = mapped_column(JSON, default=dict, nullable=False)

    # Metadata
    created_at: Mapped[datetime] = mapped_column(DateTime(timezone=True), default=utc_now, nullable=False)
    updated_at: Mapped[datetime] = mapped_column(DateTime(timezone=True), default=utc_now, onupdate=utc_now, nullable=False)

    def __repr__(self):
        """String representation of SSO provider.

        Returns:
            String representation of the SSO provider instance
        """
        return f"<SSOProvider(id='{self.id}', name='{self.name}', enabled={self.is_enabled})>"


class SSOAuthSession(Base):
    """Tracks SSO authentication sessions and state.

    Maintains OAuth state parameters and callback information during
    the SSO authentication flow for security and session management.

    Attributes:
        id (str): Unique session ID (UUID)
        provider_id (str): Reference to SSO provider
        state (str): OAuth state parameter for CSRF protection
        code_verifier (str): PKCE code verifier (for OAuth 2.1)
        nonce (str): OIDC nonce parameter
        redirect_uri (str): OAuth callback URI
        expires_at (datetime): Session expiration time
        user_email (str): User email after successful auth (optional)
        created_at (datetime): Session creation timestamp

    Examples:
        >>> session = SSOAuthSession(
        ...     provider_id="github",
        ...     state="csrf-state-token",
        ...     redirect_uri="https://gateway.example.com/auth/sso-callback/github"
        ... )
    """

    __tablename__ = "sso_auth_sessions"

    # Session identification
    id: Mapped[str] = mapped_column(String(36), primary_key=True, default=lambda: str(uuid.uuid4()))
    provider_id: Mapped[str] = mapped_column(String(50), ForeignKey("sso_providers.id"), nullable=False)

    # OAuth/OIDC parameters
    state: Mapped[str] = mapped_column(String(128), nullable=False, unique=True)  # CSRF protection
    code_verifier: Mapped[Optional[str]] = mapped_column(String(128), nullable=True)  # PKCE
    nonce: Mapped[Optional[str]] = mapped_column(String(128), nullable=True)  # OIDC
    redirect_uri: Mapped[str] = mapped_column(String(500), nullable=False)

    # Session lifecycle
    expires_at: Mapped[datetime] = mapped_column(DateTime(timezone=True), default=lambda: utc_now() + timedelta(minutes=10), nullable=False)  # 10-minute expiration
    user_email: Mapped[Optional[str]] = mapped_column(String(255), ForeignKey("email_users.email"), nullable=True)
    created_at: Mapped[datetime] = mapped_column(DateTime(timezone=True), default=utc_now, nullable=False)

    # Relationships
    provider: Mapped["SSOProvider"] = relationship("SSOProvider")
    user: Mapped[Optional["EmailUser"]] = relationship("EmailUser")

    @property
    def is_expired(self) -> bool:
        """Check if SSO auth session has expired.

        Returns:
            True if the session has expired, False otherwise
        """
        now = utc_now()
        expires = self.expires_at

        # Handle timezone mismatch by converting naive datetime to UTC if needed
        if expires.tzinfo is None:
            # expires_at is timezone-naive, assume it's UTC
            expires = expires.replace(tzinfo=timezone.utc)
        elif now.tzinfo is None:
            # now is timezone-naive (shouldn't happen with utc_now, but just in case)
            now = now.replace(tzinfo=timezone.utc)

        return now > expires

    def __repr__(self):
        """String representation of SSO auth session.

        Returns:
            str: String representation of the session object
        """
        return f"<SSOAuthSession(id='{self.id}', provider='{self.provider_id}', expired={self.is_expired})>"


# Event listeners for validation
def validate_tool_schema(mapper, connection, target):
    """
    Validate tool schema before insert/update.

    Args:
        mapper: The mapper being used for the operation.
        connection: The database connection.
        target: The target object being validated.

    Raises:
        ValueError: If the tool input schema is invalid.
    """
    # You can use mapper and connection later, if required.
    _ = mapper
    _ = connection
    if hasattr(target, "input_schema"):
        try:
            jsonschema.Draft7Validator.check_schema(target.input_schema)
        except jsonschema.exceptions.SchemaError as e:
            raise ValueError(f"Invalid tool input schema: {str(e)}") from e


def validate_tool_name(mapper, connection, target):
    """
    Validate tool name before insert/update. Check if the name matches the required pattern.

    Args:
        mapper: The mapper being used for the operation.
        connection: The database connection.
        target: The target object being validated.

    Raises:
        ValueError: If the tool name contains invalid characters.
    """
    # You can use mapper and connection later, if required.
    _ = mapper
    _ = connection
    if hasattr(target, "name"):
        try:
            SecurityValidator.validate_tool_name(target.name)
        except ValueError as e:
            raise ValueError(f"Invalid tool name: {str(e)}") from e


def validate_prompt_schema(mapper, connection, target):
    """
    Validate prompt argument schema before insert/update.

    Args:
        mapper: The mapper being used for the operation.
        connection: The database connection.
        target: The target object being validated.

    Raises:
        ValueError: If the prompt argument schema is invalid.
    """
    # You can use mapper and connection later, if required.
    _ = mapper
    _ = connection
    if hasattr(target, "argument_schema"):
        try:
            jsonschema.Draft7Validator.check_schema(target.argument_schema)
        except jsonschema.exceptions.SchemaError as e:
            raise ValueError(f"Invalid prompt argument schema: {str(e)}") from e


# Register validation listeners

listen(Tool, "before_insert", validate_tool_schema)
listen(Tool, "before_update", validate_tool_schema)
listen(Tool, "before_insert", validate_tool_name)
listen(Tool, "before_update", validate_tool_name)
listen(Prompt, "before_insert", validate_prompt_schema)
listen(Prompt, "before_update", validate_prompt_schema)


def get_db() -> Generator[Session, Any, None]:
    """
    Dependency to get database session.

    Yields:
        SessionLocal: A SQLAlchemy database session.

    Examples:
        >>> from mcpgateway.db import get_db
        >>> gen = get_db()
        >>> db = next(gen)
        >>> hasattr(db, 'query')
        True
        >>> hasattr(db, 'commit')
        True
        >>> gen.close()
    """
    db = SessionLocal()
    try:
        yield db
    finally:
        db.close()


# Create all tables
def init_db():
    """
    Initialize database tables.

    Raises:
        Exception: If database initialization fails.
    """
    try:
        # Base.metadata.drop_all(bind=engine)
        Base.metadata.create_all(bind=engine)
    except SQLAlchemyError as e:
        raise Exception(f"Failed to initialize database: {str(e)}")


if __name__ == "__main__":
    # Wait for database to be ready before initializing
    wait_for_db_ready(max_tries=int(settings.db_max_retries), interval=int(settings.db_retry_interval_ms) / 1000, sync=True)  # Converting ms to s

    init_db()


@event.listens_for(Gateway, "before_insert")
def set_gateway_slug(_mapper, _conn, target):
    """Set the slug for a Gateway before insert.

    Args:
        _mapper: Mapper
        _conn: Connection
        target: Target Gateway instance
    """

    target.slug = slugify(target.name)


@event.listens_for(A2AAgent, "before_insert")
def set_a2a_agent_slug(_mapper, _conn, target):
    """Set the slug for an A2AAgent before insert.

    Args:
        _mapper: Mapper
        _conn: Connection
        target: Target A2AAgent instance
    """
    target.slug = slugify(target.name)


@event.listens_for(GrpcService, "before_insert")
def set_grpc_service_slug(_mapper, _conn, target):
    """Set the slug for a GrpcService before insert.

    Args:
        _mapper: Mapper
        _conn: Connection
        target: Target GrpcService instance
    """
    target.slug = slugify(target.name)


@event.listens_for(EmailTeam, "before_insert")
def set_email_team_slug(_mapper, _conn, target):
    """Set the slug for an EmailTeam before insert.

    Args:
        _mapper: Mapper
        _conn: Connection
        target: Target EmailTeam instance
    """
    target.slug = slugify(target.name)


@event.listens_for(Tool, "before_insert")
@event.listens_for(Tool, "before_update")
def set_custom_name_and_slug(mapper, connection, target):  # pylint: disable=unused-argument
    """
    Event listener to set custom_name, custom_name_slug, and name for Tool before insert/update.

    - Sets custom_name to original_name if not provided.
    - Calculates custom_name_slug from custom_name using slugify.
    - Updates name to gateway_slug + separator + custom_name_slug.
    - Sets display_name to custom_name if not provided.

    Args:
        mapper: SQLAlchemy mapper for the Tool model.
        connection: Database connection.
        target: The Tool instance being inserted or updated.
    """
    # Set custom_name to original_name if not provided
    if not target.custom_name:
        target.custom_name = target.original_name
    # Set display_name to custom_name if not provided
    if not target.display_name:
        target.display_name = target.custom_name
    # Always update custom_name_slug from custom_name
    target.custom_name_slug = slugify(target.custom_name)
    # Update name field
    gateway_slug = slugify(target.gateway.name) if target.gateway else ""
    if gateway_slug:
        sep = settings.gateway_tool_name_separator
        target.name = f"{gateway_slug}{sep}{target.custom_name_slug}"
    else:
        target.name = target.custom_name_slug<|MERGE_RESOLUTION|>--- conflicted
+++ resolved
@@ -2818,14 +2818,7 @@
 
     registered_oauth_clients: Mapped[List["RegisteredOAuthClient"]] = relationship("RegisteredOAuthClient", back_populates="gateway", cascade="all, delete-orphan")
 
-<<<<<<< HEAD
-    __table_args__ = (
-        UniqueConstraint("team_id", "owner_email", "slug", name="uq_team_owner_slug_gateway"),
-        UniqueConstraint("team_id", "owner_email", "url", "slug", name="uq_team_owner_url_slug_gateway"),
-    )
-=======
     __table_args__ = (UniqueConstraint("team_id", "owner_email", "slug", name="uq_team_owner_slug_gateway"),)
->>>>>>> c71484fa
 
 
 @event.listens_for(Gateway, "after_update")
