--- conflicted
+++ resolved
@@ -6534,7 +6534,6 @@
     sort_order: Optional[str] = Field("desc", pattern="^(asc|desc)$", description="Sort order")
 
 
-<<<<<<< HEAD
 # --- OAuth JSON API Schemas ---
 
 
@@ -6627,7 +6626,8 @@
     user_id: str = Field(..., description="User ID (email) who completed authentication")
     expires_at: Optional[str] = Field(None, description="ISO 8601 timestamp when access token expires")
     message: str = Field(..., description="Status message")
-=======
+
+
 # ============================================================================
 # Observability Schemas (OpenTelemetry-style traces, spans, events, metrics)
 # ============================================================================
@@ -6799,5 +6799,4 @@
     resource_name: Optional[str] = Field(None, description="Filter by resource name")
     trace_id: Optional[str] = Field(None, description="Filter by trace ID")
     limit: int = Field(default=100, ge=1, le=1000, description="Maximum number of results")
-    offset: int = Field(default=0, ge=0, description="Result offset for pagination")
->>>>>>> c71484fa
+    offset: int = Field(default=0, ge=0, description="Result offset for pagination")